import shutil
from pathlib import Path
from typing import Literal

from datasail.sail import sail


def read_tsv(filepath: Path):
    assert filepath.exists()
    with open(filepath, "r") as d:
        mols = [line.strip().split("\t") for line in d.readlines()]
    return mols


def run_sail(
<<<<<<< HEAD
        inter=None, output: Path = "", max_sec: int = 100, max_sol: int = 1000, verbosity: str = "I",
        splits: list[float] = None, names: list[str] = None, epsilon: float = 0.05, delta: float = 0.05, runs: int = 1,
=======
        inter=None, output: Path = "", max_sec: int = 100, verbosity: str = "I",
        splits: List[float] = None, names: List[str] = None, epsilon: float = 0.05, delta: float = 0.05, runs: int = 1,
>>>>>>> a7bd358e
        linkage: Literal["single", "complete", "average"] = "average", solver: str = "SCIP",
        techniques: list[str] = None, cache: bool = False, cache_dir: str = None, e_type: str = None, e_data=None,
        e_strat=None, e_weights=None, e_sim=None, e_dist=None, e_args: str = "", e_clusters: int = 50,
        f_type: str = None, f_data=None, f_strat=None, f_weights=None, f_sim=None,
        f_dist=None, f_args: str = "", f_clusters: int = 50, threads: int = 1, overflow: Literal["assgin", "break"] = "assign",
):
    sail(
        inter=inter, output=output, max_sec=max_sec, verbosity=verbosity, techniques=techniques,
        splits=splits, names=names, epsilon=epsilon, delta=delta, runs=runs, linkage=linkage, e_type=e_type,
        e_data=e_data, e_strat=e_strat, e_weights=e_weights, e_sim=e_sim, e_dist=e_dist, e_args=e_args,
        e_clusters=e_clusters, f_type=f_type, f_data=f_data, f_strat=f_strat, f_weights=f_weights, f_sim=f_sim,
        f_dist=f_dist, f_args=f_args, f_clusters=f_clusters, cache=cache, cache_dir=cache_dir, solver=solver,
        threads=threads,  overflow=overflow,
    )


def check_folder(output_root, epsilon, e_weight, f_weight, e_filename, f_filename):
    e_map, f_map = None, None
    if e_weight is not None:
        with open(e_weight, "r") as in_data:
            e_map = dict((k, float(v)) for k, v in [tuple(line.strip().split("\t")[:2]) for line in in_data.readlines()[1:]])
    if f_weight is not None:
        with open(f_weight, "r") as in_data:
            f_map = dict((k, float(v)) for k, v in [tuple(line.strip().split("\t")[:2]) for line in in_data.readlines()[1:]])

    split_data = []
    if (i_file := output_root / "inter.tsv").exists():
        split_data.append(("I", read_tsv(i_file)))
    if e_filename and (e_file := output_root / e_filename).exists():
        split_data.append(("E", read_tsv(e_file)))
    if f_filename and (f_file := output_root / f_filename).exists():
        split_data.append(("F", read_tsv(f_file)))

    assert len(split_data) > 0

    for n, data in split_data:
        splits = list(zip(*data))
        if n == "E" and e_map is not None:
            trains = sum(e_map[e] for e, s in data if s == "train")
            tests = sum(e_map[e] for e, s in data if s == "test")
        elif n == "F" and f_map is not None:
            trains = sum(f_map[f] for f, s in data if s == "train")
            tests = sum(f_map[f] for f, s in data if s == "test")
        else:
            trains, tests = splits[-1].count("train"), splits[-1].count("test")
        assert int(0.7 * (1 - epsilon) * (trains + tests)) <= trains
        assert int(0.3 * (1 - epsilon) * (trains + tests)) <= tests
        if n == "I":
            break

    shutil.rmtree(output_root, ignore_errors=True)<|MERGE_RESOLUTION|>--- conflicted
+++ resolved
@@ -13,13 +13,8 @@
 
 
 def run_sail(
-<<<<<<< HEAD
-        inter=None, output: Path = "", max_sec: int = 100, max_sol: int = 1000, verbosity: str = "I",
+        inter=None, output: Path = "", max_sec: int = 100, verbosity: str = "I",
         splits: list[float] = None, names: list[str] = None, epsilon: float = 0.05, delta: float = 0.05, runs: int = 1,
-=======
-        inter=None, output: Path = "", max_sec: int = 100, verbosity: str = "I",
-        splits: List[float] = None, names: List[str] = None, epsilon: float = 0.05, delta: float = 0.05, runs: int = 1,
->>>>>>> a7bd358e
         linkage: Literal["single", "complete", "average"] = "average", solver: str = "SCIP",
         techniques: list[str] = None, cache: bool = False, cache_dir: str = None, e_type: str = None, e_data=None,
         e_strat=None, e_weights=None, e_sim=None, e_dist=None, e_args: str = "", e_clusters: int = 50,
