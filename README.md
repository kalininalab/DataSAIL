--- conflicted
+++ resolved
@@ -37,11 +37,7 @@
 to install it into a new empty environment or
 
 ````shell
-<<<<<<< HEAD
-conda install -c conda-forge -c kalininalab -c bioconda DataSAIL
-=======
 mamba install -c conda-forge -c kalininalab -c bioconda -c mosek DataSAIL
->>>>>>> be3b4fb8
 pip install grakel
 ````
 
