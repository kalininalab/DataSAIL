--- conflicted
+++ resolved
@@ -10,34 +10,17 @@
     runs-on: 'ubuntu-latest'
     steps:
     - uses: actions/checkout@v1
-<<<<<<< HEAD
-    - name: publish-to-conda
-      uses: Old-Shatterhand/publish-conda-multichannel-action@v0.0.11
-=======
     - name: publish-full-to-conda
       uses: Old-Shatterhand/publish-conda-multichannel-action@v0.0.10
->>>>>>> 00c0a445
       with:
         AnacondaToken: ${{ secrets.DATASAIL_ANACONDA_TOKEN }}
         Versions: "3.8,3.9,3.10,3.11,3.12"
         Folder: "recipe"
         Platforms: "osx-64"
-<<<<<<< HEAD
-        UploadOriginal: 1
-    - name: publish-to-conda-pt2
-      uses: Old-Shatterhand/publish-conda-multichannel-action@v0.0.11
-      with:
-        AnacondaToken: ${{ secrets.DATASAIL_ANACONDA_TOKEN }}
-        Versions: "3.8,3.9,3.10,3.11,3.12"
-        Folder: "recipe"
-        Platforms: "osx-arm64,win-64"
-        UploadOriginal: 0
-=======
     - name: publish-lite-to-conda
       uses: Old-Shatterhand/publish-conda-multichannel-action@v0.0.10
       with:
         AnacondaToken: ${{ secrets.DATASAIL_ANACONDA_TOKEN }}
         Versions: "3.8,3.9,3.10,3.11,3.12"
         Folder: "recipe_lite"
-        Platforms: "osx-64,osx-arm64,win-64"
->>>>>>> 00c0a445
+        Platforms: "osx-64,osx-arm64,win-64"