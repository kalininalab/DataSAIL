--- conflicted
+++ resolved
@@ -569,10 +569,5 @@
 
 
 if __name__ == '__main__':
-<<<<<<< HEAD
-    comp_il()
     plot(Path(sys.argv[1]))
-=======
-    plot(Path(sys.argv[1]))
-    # comp_il(Path(sys.argv[1]))
->>>>>>> 02581819
+    # comp_il(Path(sys.argv[1]))