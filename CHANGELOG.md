--- conflicted
+++ resolved
@@ -9,9 +9,10 @@
 - [ ] Reports of results with plots and tables a PDF and or HTML
 - [ ] Generalization to R-dimensional datasets (see [paper](https://doi.org/10.1101/2023.11.15.566305))
 - [ ] Input from config files
-<<<<<<< HEAD
-- [X] Stratified splits
 - [ ] Replace GraKel with something "modern" and fully "conda-installable" to make DataSAIL fully conda-installable
+- [ ] Stratified splits
+- [ ] Include [MashMap3](https://github.com/marbl/MashMap)
+- [ ] Include MASH for amino acid sequences
 
 ## v0.3.0 (2024-01-??)
 
@@ -20,11 +21,6 @@
 - Time and Space limits for all solvers
 - Runtime experiments and experiments on a [stratified dataset](LINK)
 - Bugs and Docu fixed
-=======
-- [ ] Stratified splits
-- [ ] Include [MashMap3](https://github.com/marbl/MashMap)
-- [ ] Include MASH for amino acid sequences
->>>>>>> 5dfd053c
 
 ## v0.2.2 (2023-12-11)
 
