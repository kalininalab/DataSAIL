--- conflicted
+++ resolved
@@ -1,297 +1,293 @@
-import numpy as np
-import pandas as pd
-import os
-from Bio import SeqIO
-from Bio.SeqRecord import SeqRecord
-from Bio.Seq import Seq
-import subprocess
-import sys
-import random
-import argparse
-import shutil
-
-from datastructures import Environment, Sequence_cluster_tree
-from utils import parseFasta, call_mmseqs_clustering, check_input_file
-
-# use mmseqs to cluster x times, cluster directory, tmp
-def clustering(env):
-    """
-    file_dir : directory of file to be clustered
-    clu_dir : directory where clusters are saved
-    tmp : tmp directory needed for mmseqs
-    steps : number of cluster iterations
-
-    ---
-
-    clustering hierarchically - result are multiple cluster files in mmseqs style
-        -> .tsv, .fasta
-
-    """
-    # lowering the sequence identity for clustering with each step
-    seq_id = np.linspace(0.8, 0.99, num=env.steps, dtype=float)[::-1]
-
-    #step 1 cluster dataset
-    call_mmseqs_clustering(env.input_file, output_path = f'{env.out_dir}/1', seq_id_threshold = seq_id[0])
-
-    # do again with representatives of clusters for 'steps' iterations
-    for i in range(env.steps):
-        call_mmseqs_clustering(f'{env.out_dir}/{str(i+1)}_rep_seq.fasta', output_path = f'{env.out_dir}/{str(i+1)}', seq_id_threshold = seq_id[i])
-
-    return None
-
-
-def resample(env, change, length, train, test, val):
-    """
-    file: original file to be clustered
-    out_dir: directory where to save files
-    change: which set is unbalanced
-    length: length of original file
-    steps: clustering steps done
-    train, test, val: prev. split sets
-
-    --if the length of train samples vs test / val is not according to the percentage
-    --specified above, we resample the clusters - eg. add one cluster from test to train
-    """
-
-    x = env.tr_size; y=env.te_size; z=100-env.tr_size-env.te_size
-
-    xf = int(x*length/100)
-    yf = int(y*length/100)
-    zf = int(z*length/100)
-
-    if change == 1:
-        if (len(train) < xf-int(10*length/100)):
-            train, test, val = splittop(env)
-            train.append(test[-1])
-            test = test.pop(-1)
-            train, test, val = split(env, train, test, val)
-
-        elif (len(train) > xf+int(10*length/100)):
-            train, test, val = splittop(env)
-            test.append(train[-1])
-            train = train.pop(-1)
-            train, test, val = split(env, train, test, val)
-
-
-    elif change == 2:
-        if (len(test) < yf-int(10*length/100)):
-            train, test, val = splittop(env)
-            test.append(train[-1])
-            train = train.pop(-1)
-            train, test, val = split(env, train, test, val)
-
-        elif (len(test) > yf+int(10*length/100)):
-            train, test, val = splittop(env)
-            train.append(test[-1])
-            test = test.pop(-1)
-            train, test, val = split(env, train, test, val)
-
-
-    elif change == 3:
-        if (len(val) < zf-int(10*length/100)):
-            train, test, val = splittop(env)
-            val.append(test[-1])
-            test = test.pop(-1)
-            train, test, val = split(env, train, test, val)
-
-        elif (len(val) > zf+int(10*length/100)):
-            train, test, val = splittop(env)
-            test.append(val[-1])
-            val = val.pop(-1)
-            train, test, val = split(env, train, test, val)
-
-    return train, test, val
-
-
-
-def splittop(env):
-    #split only the topcluster and give lists of reps to split()
-    topclu = pd.read_csv(f'{env.out_dir}/{env.steps}_cluster.tsv', sep='\t', names=['rep', 'mem'])
-    reps = np.unique(topclu.rep)
-
-    x=env.tr_size # train
-    y=env.te_size # test
-    z=100-env.tr_size-env.te_size # val
-
-    l=len(reps)
-
-    train, test, val = list(reps[:int(x*l/100)]), list(reps[int(x*l/100):int(y*l/100)+int(x*l/100)]), list(reps[int(y*l/100)+int(x*l/100):])
-
-    return train, test, val
-
-
-
-def split(env, train, test, val):
-    #  backtrack members of the respective sets throughout the lower clusters
-
-    for group in [train, test, val]:
-        for i in range(env.steps, 0, -1):
-            clu = pd.read_csv(f'{env.out_dir}/{env.steps}_cluster.tsv', sep='\t', names=['rep', 'mem'])
-            members = []
-
-            for elem in group:
-                members.append(clu['mem'].values[clu['rep']==elem])
-
-            for elem in members:
-                for e in elem:
-                    group.append(e)
-
-
-    return train, test, val
-
-
-# test for correct proportion size of datasets
-def proportion_test(env, train, test, val):
-
-    change = 0
-
-    ids = []
-    for seq in SeqIO.parse(env.input_file, "fasta"):
-        ids.append(seq.id)
-
-    filelen = len(ids)
-
-    x = env.tr_size; y=env.te_size; z=100-env.tr_size-env.te_size
-
-    xf = int(x*filelen/100)
-    yf = int(y*filelen/100)
-    zf = int(z*filelen/100)
-
-    if (len(train) < xf-int(15*filelen/100)) | (len(train) > xf+int(15*filelen/100)):
-        change = 1
-    elif (len(test) < yf-int(15*filelen/100)) | (len(test) > yf+int(15*filelen/100)):
-        change = 2
-    elif (len(val) < zf-int(15*filelen/100)) | (len(val) > zf+int(15*filelen/100)):
-        change = 3
-
-    return change, filelen
-
-
-def clean_and_save(env, train, test, val):
-
-    train = list(set(train))
-    test = list(set(test))
-    val = list(set(val))
-
-    finaltrain = pd.DataFrame([elem[:4] for elem in train])
-    finaltrain.to_csv(env.out_dir+"/trainlist.csv")
-
-    finaltest = pd.DataFrame([elem[:4] for elem in test])
-    finaltest.to_csv(env.out_dir+"/testlist.csv")
-
-    finalval = pd.DataFrame([elem[:4] for elem in val])
-    finalval.to_csv(env.out_dir+"/vallist.csv")
-
-    return finaltrain[0].tolist(), finaltest[0].tolist(), finalval[0].tolist()
-
-
-def split_fasta(env, train, test, val):
-    """
-    splits the original fasta file into train, test, val
-    according to the splits defined before
-
-    ------------
-
-    file: dir to original fastafile
-    outdir: where should splits be saved to
-    train, test, val: separated pdb ids
-    """
-
-    train_fasta = []
-    test_fasta = []
-    val_fasta = []
-
-    for seq in SeqIO.parse(env.input_file, "fasta"):
-        rec = SeqRecord(seq.seq, id=seq.id, description=seq.description)
-        if seq.id[:4] in train:
-            train_fasta.append(rec)
-        if seq.id[:4] in test:
-            test_fasta.append(rec)
-        if seq.id[:4] in val:
-            val_fasta.append(rec)
-
-    with open(env.out_dir+"/trainfasta.fasta", "w") as handle:
-        SeqIO.write(train_fasta, handle, "fasta")
-    with open(env.out_dir+"/testfasta.fasta", "w") as handle:
-        SeqIO.write(test_fasta, handle, "fasta")
-    with open(env.out_dir+"/valfasta.fasta", "w") as handle:
-        SeqIO.write(val_fasta, handle, "fasta")
-
-    return None
-
-
-def cleanup():
-    DIR = os.getcwd()
-    deleteItem=False
-    for filename in os.listdir(DIR):
-        if 'tmp' in filename:
-            deleteItem=True
-        elif '.fasta' in filename:
-            deleteItem=True
-            break
-        if deleteItem:
-            shutil.rmtree(filename)
-
-    return None
-
-###################
-
-def main():
-
-    parser = argparse.ArgumentParser(
-        prog = 'SCALA',
-        description = "this tool helps providing the most challenging dataset split for a machine learning model in order to prevent information leakage and improve generalizability",
-        epilog = "enjoy :)"
-    )
-    # parser.add_argument("-h", help="please give directory to input dataset and output directory - other settings are optional")
-    parser.add_argument("-i", help="directory to input file (FASTA/FASTQ)", required=True, dest='input', action='store')
-    parser.add_argument("-s", help="steps to be clustered - default = 4", default=4, dest='steps', action='store', type=int)
-    parser.add_argument("-o", help="directory to save the results in", required=True, dest='output', action='store')
-    parser.add_argument("-f", help="optional fasta file output (y/n) - default False", default='n', dest='fasta', action='store', type=str)
-    parser.add_argument("-tr", help="size of training set - default ~60%", default=60, dest='tr_size', action='store', type=int)
-    parser.add_argument("-te", help="size of test set - default ~30%", default=30, dest='te_size', action='store', type=int)
-    args = parser.parse_args()
-
-    env = Environment(args.input, args.steps, args.output, args.fasta, args.tr_size, args.te_size)
-
-<<<<<<< HEAD
-    sequence_map = parseFasta(path=env.input_file)
-    seq_tree = Sequence_cluster_tree(sequence_map, env, initial_fasta_file = env.input_file)
-    seq_tree.write_dot_file(f'{env.out_dir}/tree.txt', env)
-=======
-    if check_input_file(env):
-        print(f"Input File included duplicates - these were dropped. Continuing with {env.tmp_folder}_alt_fasta.fasta")
-        sequence_map = parseFasta(path=f"{env.tmp_folder}_alt_fasta.fasta")
-        seq_tree = Sequence_cluster_tree(sequence_map, env, initial_fasta_file = None)
-    else:
-        sequence_map = parseFasta(path=env.input_file)
-        seq_tree = Sequence_cluster_tree(sequence_map, env, initial_fasta_file = env.input_file)
-
-    seq_tree.print_tree()
->>>>>>> f094fcb7
-
-    """
-    clustering(env)
-    trainset, testset, valset = splittop(env)
-    train, test, val = split(env, trainset, testset, valset)
-
-    #check for correct proportions
-
-    change, filelength = proportion_test(env, list(set(train)), list(set(test)), list(set(val)))
-
-    while change > 0:
-        print("got here - need to resample", change)
-        train, test, val = resample(env, change, filelength, train, test, val)
-        change, filelength = proportion_test(env, list(set(train)), list(set(test)), list(set(val)))
-
-    ftrain, ftest, fval = clean_and_save(env, train, test, val)
-
-    if fasta_store == 'y':
-        split_fasta(env, ftrain, ftest, fval)
-
-    cleanup()
-    """
-
-if __name__ == "__main__":
-    print("starting")
-    main()
+import numpy as np
+import pandas as pd
+import os
+from Bio import SeqIO
+from Bio.SeqRecord import SeqRecord
+from Bio.Seq import Seq
+import subprocess
+import sys
+import random
+import argparse
+import shutil
+
+from datastructures import Environment, Sequence_cluster_tree
+from utils import parseFasta, call_mmseqs_clustering, check_input_file
+
+# use mmseqs to cluster x times, cluster directory, tmp
+def clustering(env):
+    """
+    file_dir : directory of file to be clustered
+    clu_dir : directory where clusters are saved
+    tmp : tmp directory needed for mmseqs
+    steps : number of cluster iterations
+
+    ---
+
+    clustering hierarchically - result are multiple cluster files in mmseqs style
+        -> .tsv, .fasta
+
+    """
+    # lowering the sequence identity for clustering with each step
+    seq_id = np.linspace(0.8, 0.99, num=env.steps, dtype=float)[::-1]
+
+    #step 1 cluster dataset
+    call_mmseqs_clustering(env.input_file, output_path = f'{env.out_dir}/1', seq_id_threshold = seq_id[0])
+
+    # do again with representatives of clusters for 'steps' iterations
+    for i in range(env.steps):
+        call_mmseqs_clustering(f'{env.out_dir}/{str(i+1)}_rep_seq.fasta', output_path = f'{env.out_dir}/{str(i+1)}', seq_id_threshold = seq_id[i])
+
+    return None
+
+
+def resample(env, change, length, train, test, val):
+    """
+    file: original file to be clustered
+    out_dir: directory where to save files
+    change: which set is unbalanced
+    length: length of original file
+    steps: clustering steps done
+    train, test, val: prev. split sets
+
+    --if the length of train samples vs test / val is not according to the percentage
+    --specified above, we resample the clusters - eg. add one cluster from test to train
+    """
+
+    x = env.tr_size; y=env.te_size; z=100-env.tr_size-env.te_size
+
+    xf = int(x*length/100)
+    yf = int(y*length/100)
+    zf = int(z*length/100)
+
+    if change == 1:
+        if (len(train) < xf-int(10*length/100)):
+            train, test, val = splittop(env)
+            train.append(test[-1])
+            test = test.pop(-1)
+            train, test, val = split(env, train, test, val)
+
+        elif (len(train) > xf+int(10*length/100)):
+            train, test, val = splittop(env)
+            test.append(train[-1])
+            train = train.pop(-1)
+            train, test, val = split(env, train, test, val)
+
+
+    elif change == 2:
+        if (len(test) < yf-int(10*length/100)):
+            train, test, val = splittop(env)
+            test.append(train[-1])
+            train = train.pop(-1)
+            train, test, val = split(env, train, test, val)
+
+        elif (len(test) > yf+int(10*length/100)):
+            train, test, val = splittop(env)
+            train.append(test[-1])
+            test = test.pop(-1)
+            train, test, val = split(env, train, test, val)
+
+
+    elif change == 3:
+        if (len(val) < zf-int(10*length/100)):
+            train, test, val = splittop(env)
+            val.append(test[-1])
+            test = test.pop(-1)
+            train, test, val = split(env, train, test, val)
+
+        elif (len(val) > zf+int(10*length/100)):
+            train, test, val = splittop(env)
+            test.append(val[-1])
+            val = val.pop(-1)
+            train, test, val = split(env, train, test, val)
+
+    return train, test, val
+
+
+
+def splittop(env):
+    #split only the topcluster and give lists of reps to split()
+    topclu = pd.read_csv(f'{env.out_dir}/{env.steps}_cluster.tsv', sep='\t', names=['rep', 'mem'])
+    reps = np.unique(topclu.rep)
+
+    x=env.tr_size # train
+    y=env.te_size # test
+    z=100-env.tr_size-env.te_size # val
+
+    l=len(reps)
+
+    train, test, val = list(reps[:int(x*l/100)]), list(reps[int(x*l/100):int(y*l/100)+int(x*l/100)]), list(reps[int(y*l/100)+int(x*l/100):])
+
+    return train, test, val
+
+
+
+def split(env, train, test, val):
+    #  backtrack members of the respective sets throughout the lower clusters
+
+    for group in [train, test, val]:
+        for i in range(env.steps, 0, -1):
+            clu = pd.read_csv(f'{env.out_dir}/{env.steps}_cluster.tsv', sep='\t', names=['rep', 'mem'])
+            members = []
+
+            for elem in group:
+                members.append(clu['mem'].values[clu['rep']==elem])
+
+            for elem in members:
+                for e in elem:
+                    group.append(e)
+
+
+    return train, test, val
+
+
+# test for correct proportion size of datasets
+def proportion_test(env, train, test, val):
+
+    change = 0
+
+    ids = []
+    for seq in SeqIO.parse(env.input_file, "fasta"):
+        ids.append(seq.id)
+
+    filelen = len(ids)
+
+    x = env.tr_size; y=env.te_size; z=100-env.tr_size-env.te_size
+
+    xf = int(x*filelen/100)
+    yf = int(y*filelen/100)
+    zf = int(z*filelen/100)
+
+    if (len(train) < xf-int(15*filelen/100)) | (len(train) > xf+int(15*filelen/100)):
+        change = 1
+    elif (len(test) < yf-int(15*filelen/100)) | (len(test) > yf+int(15*filelen/100)):
+        change = 2
+    elif (len(val) < zf-int(15*filelen/100)) | (len(val) > zf+int(15*filelen/100)):
+        change = 3
+
+    return change, filelen
+
+
+def clean_and_save(env, train, test, val):
+
+    train = list(set(train))
+    test = list(set(test))
+    val = list(set(val))
+
+    finaltrain = pd.DataFrame([elem[:4] for elem in train])
+    finaltrain.to_csv(env.out_dir+"/trainlist.csv")
+
+    finaltest = pd.DataFrame([elem[:4] for elem in test])
+    finaltest.to_csv(env.out_dir+"/testlist.csv")
+
+    finalval = pd.DataFrame([elem[:4] for elem in val])
+    finalval.to_csv(env.out_dir+"/vallist.csv")
+
+    return finaltrain[0].tolist(), finaltest[0].tolist(), finalval[0].tolist()
+
+
+def split_fasta(env, train, test, val):
+    """
+    splits the original fasta file into train, test, val
+    according to the splits defined before
+
+    ------------
+
+    file: dir to original fastafile
+    outdir: where should splits be saved to
+    train, test, val: separated pdb ids
+    """
+
+    train_fasta = []
+    test_fasta = []
+    val_fasta = []
+
+    for seq in SeqIO.parse(env.input_file, "fasta"):
+        rec = SeqRecord(seq.seq, id=seq.id, description=seq.description)
+        if seq.id[:4] in train:
+            train_fasta.append(rec)
+        if seq.id[:4] in test:
+            test_fasta.append(rec)
+        if seq.id[:4] in val:
+            val_fasta.append(rec)
+
+    with open(env.out_dir+"/trainfasta.fasta", "w") as handle:
+        SeqIO.write(train_fasta, handle, "fasta")
+    with open(env.out_dir+"/testfasta.fasta", "w") as handle:
+        SeqIO.write(test_fasta, handle, "fasta")
+    with open(env.out_dir+"/valfasta.fasta", "w") as handle:
+        SeqIO.write(val_fasta, handle, "fasta")
+
+    return None
+
+
+def cleanup():
+    DIR = os.getcwd()
+    deleteItem=False
+    for filename in os.listdir(DIR):
+        if 'tmp' in filename:
+            deleteItem=True
+        elif '.fasta' in filename:
+            deleteItem=True
+            break
+        if deleteItem:
+            shutil.rmtree(filename)
+
+    return None
+
+###################
+
+def main():
+
+    parser = argparse.ArgumentParser(
+        prog = 'SCALA',
+        description = "this tool helps providing the most challenging dataset split for a machine learning model in order to prevent information leakage and improve generalizability",
+        epilog = "enjoy :)"
+    )
+    # parser.add_argument("-h", help="please give directory to input dataset and output directory - other settings are optional")
+    parser.add_argument("-i", help="directory to input file (FASTA/FASTQ)", required=True, dest='input', action='store')
+    parser.add_argument("-s", help="steps to be clustered - default = 4", default=4, dest='steps', action='store', type=int)
+    parser.add_argument("-o", help="directory to save the results in", required=True, dest='output', action='store')
+    parser.add_argument("-f", help="optional fasta file output (y/n) - default False", default='n', dest='fasta', action='store', type=str)
+    parser.add_argument("-tr", help="size of training set - default ~60%", default=60, dest='tr_size', action='store', type=int)
+    parser.add_argument("-te", help="size of test set - default ~30%", default=30, dest='te_size', action='store', type=int)
+    args = parser.parse_args()
+
+    env = Environment(args.input, args.steps, args.output, args.fasta, args.tr_size, args.te_size)
+
+
+    if check_input_file(env):
+        print(f"Input File included duplicates - these were dropped. Continuing with {env.tmp_folder}_alt_fasta.fasta")
+        sequence_map = parseFasta(path=f"{env.tmp_folder}_alt_fasta.fasta")
+        seq_tree = Sequence_cluster_tree(sequence_map, env, initial_fasta_file = None)
+    else:
+        sequence_map = parseFasta(path=env.input_file)
+        seq_tree = Sequence_cluster_tree(sequence_map, env, initial_fasta_file = env.input_file)
+
+    seq_tree.write_dot_file(f'{env.out_dir}/tree.txt', env)
+
+
+    """
+    clustering(env)
+    trainset, testset, valset = splittop(env)
+    train, test, val = split(env, trainset, testset, valset)
+
+    #check for correct proportions
+
+    change, filelength = proportion_test(env, list(set(train)), list(set(test)), list(set(val)))
+
+    while change > 0:
+        print("got here - need to resample", change)
+        train, test, val = resample(env, change, filelength, train, test, val)
+        change, filelength = proportion_test(env, list(set(train)), list(set(test)), list(set(val)))
+
+    ftrain, ftest, fval = clean_and_save(env, train, test, val)
+
+    if fasta_store == 'y':
+        split_fasta(env, ftrain, ftest, fval)
+
+    cleanup()
+    """
+
+if __name__ == "__main__":
+    print("starting")
+    main()