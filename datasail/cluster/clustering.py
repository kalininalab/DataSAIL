from collections import defaultdict
from typing import Union, Optional, Literal

import numpy as np
import sklearn
from sklearn.cluster import AgglomerativeClustering, SpectralClustering

from datasail.cluster.caching import load_from_cache, store_to_cache
from datasail.cluster.cdhit import run_cdhit
from datasail.cluster.cdhit_est import run_cdhit_est
from datasail.cluster.diamond import run_diamond
from datasail.cluster.ecfp import run_ecfp
from datasail.cluster.foldseek import run_foldseek
from datasail.cluster.mash import run_mash
from datasail.cluster.mmseqs2 import run_mmseqs
from datasail.cluster.mmseqspp import run_mmseqspp
from datasail.cluster.vectors import run_vector
from datasail.cluster.wlk import run_wlk
from datasail.dataset import DataSet
from datasail.constants import KW_SPLITS, LOGGER, KW_THREADS, KW_LOGDIR, WLK, MMSEQS, MMSEQS2, MMSEQSPP, \
    FOLDSEEK, CDHIT, CDHIT_EST, ECFP, DIAMOND,TANIMOTO, KW_LINKAGE


def cluster(dataset: DataSet, **kwargs) -> DataSet:
    """
    Cluster molecules based on a similarity or distance metric.

    Args:
        dataset: Dataset to cluster

    Returns:
        A dataset with modified properties according to clustering the data
    """
    cache = load_from_cache(dataset, **kwargs)
    if cache is not None:
        LOGGER.info("Loaded clustering from cache")
        return cache

    if isinstance(dataset.similarity, str):  # compute the similarity
        similarity_clustering(dataset, kwargs[KW_THREADS], kwargs[KW_LOGDIR])

    elif isinstance(dataset.distance, str):  # compute the distance
        distance_clustering(dataset, kwargs[KW_THREADS], kwargs[KW_LOGDIR])

    # if the similarity/distance is already given, store it
    elif isinstance(dataset.similarity, np.ndarray) or isinstance(dataset.distance, np.ndarray):
        dataset.cluster_names = dataset.names
        dataset.cluster_map = dict([(d, d) for d in dataset.names])
        dataset.cluster_similarity = dataset.similarity
        dataset.cluster_distance = dataset.distance
        dataset.cluster_weights = dataset.weights
        dataset.cluster_stratification = dataset.stratification

    if dataset.cluster_names is None:  # No clustering to do?!
        return dataset

    # if there are too many clusters, reduce their number based on some cluster algorithms.
    if any(isinstance(m, np.ndarray) for m in
           [dataset.similarity, dataset.distance, dataset.cluster_similarity, dataset.cluster_distance]):
        num_old_cluster = len(dataset.cluster_names) + 1
        while dataset.num_clusters < len(dataset.cluster_names) < num_old_cluster:
            num_old_cluster = len(dataset.cluster_names)
            dataset = additional_clustering(dataset, dataset.num_clusters, kwargs[KW_LINKAGE])

    if len(dataset.cluster_names) > dataset.num_clusters:
        dataset = force_clustering(dataset, kwargs[KW_LINKAGE])
    
    while max(dataset.cluster_weights.values()) > max(kwargs[KW_SPLITS]) * sum(dataset.cluster_weights.values()):
        dataset = break_biggest_cluster(dataset, kwargs[KW_LINKAGE])

    # store_to_cache(dataset, **kwargs)

    return dataset


def similarity_clustering(dataset: DataSet, threads: int = 1, log_dir: Optional[str] = None) -> None:
    """
    Compute the similarity based cluster based on a cluster method.

    Args:
        dataset: Mapping from molecule names to molecule description (fasta, PDB, SMILES, ...)
        threads: number of threads to use for one CD-HIT run
        log_dir: Absolute path to the directory to store all the logs in

    Returns:
        A tuple consisting of
          - The names of the current clusters
          - The mapping from cluster names to cluster representatives
          - Symmetric matrix of pairwise similarities between the current clusters
          - Symmetric matrix of pairwise similarities between the current clusters
          - Mapping from current clusters to their weights
    """
    if dataset.similarity.lower() == WLK:
        run_wlk(dataset)
    elif dataset.similarity.lower() == CDHIT:
        run_cdhit(dataset, threads, log_dir)
    elif dataset.similarity.lower() == CDHIT_EST:
        run_cdhit_est(dataset, threads, log_dir)
    elif dataset.similarity.lower() == DIAMOND:
        run_diamond(dataset, threads, log_dir)
    elif dataset.similarity.lower() == ECFP:
        run_ecfp(dataset)
    elif dataset.similarity.lower() == FOLDSEEK:
        run_foldseek(dataset, threads, log_dir)
    elif dataset.similarity.lower() in [MMSEQS, MMSEQS2]:
        run_mmseqs(dataset, threads, log_dir)
    elif dataset.similarity.lower() == MMSEQSPP:
        run_mmseqspp(dataset, threads, log_dir)
    elif dataset.similarity.lower() == TANIMOTO:
        run_vector(dataset)
    else:
        raise ValueError(f"Unknown cluster method: {dataset.similarity}")

    finish_clustering(dataset)


def distance_clustering(dataset: DataSet, threads: int = 1, log_dir: Optional[str] = None) -> None:
    """
    Compute the distance based cluster based on a cluster method or a file to extract pairwise distance from.

    Args:
        dataset: DataSet with all information what and how to cluster
        threads: number of threads to use for one CD-HIT run
        log_dir: Absolute path to the directory to store all the logs in

    Returns:
        A tuple consisting of
          - The names of the current clusters
          - The mapping from cluster names to cluster representatives
          - Symmetric matrix of pairwise similarities between the current clusters
          - Symmetric matrix of pairwise similarities between the current clusters
          - Mapping from current clusters to their weights
    """
    if dataset.distance.lower() == "mash":
        run_mash(dataset, threads, log_dir)
    else:
        raise ValueError(f"Unknown cluster method: {dataset.distance}")

    finish_clustering(dataset)


def finish_clustering(dataset: DataSet) -> None:
    """
    Finish clustering by computing the weights of the clusters and the stratification of the clusters.

    Args:
        dataset: The dataset to finish clustering on
    """
    # compute the weights and the stratification for the clusters
    dataset.cluster_weights = defaultdict(float)
    for key, value in dataset.cluster_map.items():
        dataset.cluster_weights[value] += dataset.weights[key]

    if dataset.stratification is not None and len(dataset.classes) > 1:
        dataset.cluster_stratification = defaultdict(lambda: np.zeros(len(dataset.classes)))
        for key, value in dataset.cluster_map.items():
            dataset.cluster_stratification[value] += dataset.stratification[key]
    else:
        dataset.cluster_stratification = None


def additional_clustering(
        dataset: DataSet,
        n_clusters: int,
        linkage: Literal["average", "single", "complete"],
) -> DataSet:
    """
    Perform additional cluster based on a distance or similarity matrix. This is done to reduce the number of
    clusters and to speed up the further splitting steps.

    Args:
        dataset: DataSet to perform additional clustering on
        n_clusters: Number of clusters to reduce to
        linkage: List of linkage methods to use for the agglomerative clustering

    Returns:
        The dataset with updated clusters and a bool flag indicating convergence of the used clustering algorithm
    """
    LOGGER.info(f"Cluster {len(dataset.cluster_names)} items based on "
                f"{'similarities' if dataset.cluster_similarity is not None else 'distances'}")
    # set up the cluster algorithm for similarity or distance based cluster w/o specifying the number of clusters
    if dataset.cluster_similarity is not None:
        cluster_matrix = np.array(dataset.cluster_similarity, dtype=float)
        ca = SpectralClustering(
            n_clusters=n_clusters,
            affinity="precomputed",
            random_state=42,
        )
    else:
        cluster_matrix = np.array(dataset.cluster_distance, dtype=float)
        if sklearn.__version__ < '1.2':
            ca = AgglomerativeClustering(
                n_clusters=n_clusters,
                affinity="precomputed",
                linkage=linkage,
            )
        else:
            ca = AgglomerativeClustering(
                n_clusters=n_clusters,
                metric="precomputed",
                linkage=linkage,
            )
        LOGGER.info(
            f"Clustering based on distances. "
            f"Distances above {np.average(dataset.cluster_distance) * 0.9} cannot end up in same cluster."
        )
    # cluster the clusters into new, fewer, and bigger clusters
    labels = ca.fit_predict(cluster_matrix)
    LOGGER.info("Clustering finished")
    return labels2clusters(labels, dataset, cluster_matrix, linkage)


def labels2clusters(
        labels: Union[list, np.ndarray],
        dataset: DataSet,
        cluster_matrix: np.ndarray,
        linkage: Literal["average", "single", "complete"],
) -> DataSet:
    """
    Convert a list of labels to a clustering and insert it into the dataset. This also updates cluster_weights and
    distance or similarity metrics.

    Args:
        labels: List of labels
        dataset: The dataset that is clustered
        cluster_matrix: Matrix storing distance or similarity values
        linkage: List of linkage methods to use for the agglomerative clustering

    Returns:
        The updated dataset and the converged-flag
    """
    # extract the names of the new clusters and compute a mapping from the element names to the clusters
    old_cluster_map = dict((y, x) for x, y in enumerate(dataset.cluster_names))
    new_cluster_names = list(np.unique(labels))
    new_cluster_map = dict((n, labels[old_cluster_map[c]]) for n, c in dataset.cluster_map.items())

    # compute the distance or similarity matrix for the new clusters as the average sim/dist between their members
    # new_cluster_matrix = np.zeros((len(new_cluster_names), len(new_cluster_names)))
    new_cluster_matrix = [[[] for _ in new_cluster_names] for _ in new_cluster_names]
    for i in range(len(dataset.cluster_names)):
        new_cluster_matrix[labels[i]][labels[i]].append(cluster_matrix[i, i])
        for j in range(i + 1, len(dataset.cluster_names)):
            if labels[i] != labels[j]:
                new_cluster_matrix[labels[i]][labels[j]].append(cluster_matrix[i, j])
                new_cluster_matrix[labels[j]][labels[i]].append(cluster_matrix[j, i])

    links = {"average": np.mean, "single": np.min, "complete": np.max}
    for i in range(len(new_cluster_matrix)):
        for j in range(len(new_cluster_matrix[i])):
            if len(new_cluster_matrix[i][j]) > 0:
                new_cluster_matrix[i][j] = links[linkage](new_cluster_matrix[i][j])
            else:
                new_cluster_matrix[i][j] = 0
    new_cluster_matrix = np.array(new_cluster_matrix)

    # compute the mapping of new clusters to their weights as the sum of their members weights
    new_cluster_weights = {}
    for i, name in enumerate(dataset.cluster_names):
        new_cluster = labels[i]
        if new_cluster not in new_cluster_weights:
            new_cluster_weights[new_cluster] = 0
        new_cluster_weights[new_cluster] += dataset.cluster_weights[name]
    if dataset.cluster_stratification is not None:
        new_cluster_stratification = defaultdict(lambda: np.zeros(len(dataset.classes)))
        for i, name in enumerate(dataset.cluster_names):
            new_cluster = labels[i]
            new_cluster_stratification[new_cluster] += dataset.cluster_stratification[name]
    else:
        new_cluster_stratification = None

    LOGGER.info(f"Reduced number of clusters to {len(new_cluster_names)}.")

    dataset.cluster_names = new_cluster_names
    dataset.cluster_map = new_cluster_map
    dataset.cluster_weights = new_cluster_weights
    dataset.cluster_stratification = new_cluster_stratification

    # store the matrix at the correct field and set the main diagonal to either 1 or 0 depending on dist or sim
    if dataset.cluster_similarity is not None:
        dataset.cluster_similarity = np.maximum(new_cluster_matrix, np.eye(len(new_cluster_matrix)))
    else:
        dataset.cluster_distance = np.minimum(new_cluster_matrix, 1 - np.eye(len(new_cluster_matrix)))

    return dataset


def force_clustering(dataset: DataSet, linkage: Literal["average", "single", "complete"] = "average") -> DataSet:
    """
    Enforce a clustering to reduce the number of clusters to a reasonable amount. This is only done if the other
    clustering algorithms did not detect any reasonable similarity or distance in the dataset. The cluster assignment
    is fully random and distributes the samples equally into the samples (as far as possible given already detected
    clusters).

    Args:
        dataset: The dataset to be clustered
        linkage: List of linkage methods to use for the agglomerative clustering

    Returns:
        The clustered dataset
    """
    LOGGER.info(f"Enforce clustering from {len(dataset.cluster_names)} clusters to {dataset.num_clusters} clusters")

    # define the list of clusters, the current sizes of the individual clusters, and how big they shall become
    labels = []
    sizes = np.zeros(dataset.num_clusters, dtype=float)
    fraction = sum(dataset.cluster_weights.values()) / dataset.num_clusters

    for name, weight in sorted(dataset.cluster_weights.items(), key=lambda x: x[1], reverse=True):
        assigned = False
        overlap = np.zeros(dataset.num_clusters)
        for i in range(dataset.num_clusters):
            # if the entity can be assigned to cluster i without exceeding the target size, assign it there, ...
            if sizes[i] + weight < fraction:
                labels.append(i)
                sizes[i] += weight
                assigned = True
                break
            # ... otherwise store the absolute overhead
            else:
                overlap[i] += weight + sizes[i] - fraction

        # if the entity hasn't been assigned, assign to the cluster where it causes the smallest overhead
        if not assigned:
            idx = overlap.argmin()
            labels.append(idx)
            sizes[idx] += weight

    # cluster the dataset based on the list of new clusters and return
    matrix = dataset.cluster_similarity if dataset.cluster_similarity is not None else dataset.cluster_distance
    return labels2clusters(labels, dataset, matrix, linkage)


def break_biggest_cluster(dataset: DataSet, linkage: Literal["average", "single", "complete"]) -> DataSet:
    highest_weight, big_cluster_name = 0, ""
    for cluster_name, weight in dataset.cluster_weights.items():
        if weight > highest_weight:
            highest_weight = weight
            big_cluster_name = cluster_name
    labels, gap_map = [], {}
    for name in dataset.names:
        if (c := dataset.cluster_map[name]) != big_cluster_name:
            labels.append(c)
        else:
            gap_map[name] = len(labels)
            labels.append("?")
    re_assigns = sorted(gap_map.keys(), key=lambda x: -dataset.weights[x])
    max_size = highest_weight // 2 + 1
    size_cluster_a = 0
    for name in re_assigns:
        if size_cluster_a + dataset.weights[name] < max_size:
            labels[gap_map[name]] = str(big_cluster_name) + "_A"
            size_cluster_a += dataset.weights[name]
        else:
            labels[gap_map[name]] = str(big_cluster_name) + "_B"
    
    unique_labels = {}
    new_labels = []
    for label in labels:
        if label not in unique_labels:
            unique_labels[label] = len(unique_labels)
        new_labels.append(unique_labels[label])
    
    dataset.cluster_names = dataset.names  # sorted(dataset.cluster_weights.keys())
    dataset.cluster_map = {n: n for n in dataset.cluster_names}
    dataset.cluster_weights = dataset.weights
    dataset.cluster_stratification = dataset.stratification
    if isinstance(dataset.similarity, np.ndarray):
        cluster_matrix = dataset.similarity
    elif isinstance(dataset.distance, np.ndarray):
        cluster_matrix = dataset.distance
    else:
        raise ValueError("Neither the similarity nor the distance of the dataset are matrices.")
    
    return labels2clusters(new_labels, dataset, cluster_matrix, linkage)


def cluster_interactions(
        inter: list[tuple],
        e_dataset: DataSet,
        f_dataset: DataSet,
) -> np.ndarray:
    """
    Based on cluster information, count interactions in an interaction matrix between the individual clusters.

    Args:
        inter: List of pairs representing interactions
        e_dataset: Dataset of the e-dataset
        f_dataset: Dataset of the f-dataset

    Returns:
        Numpy array of matrix of interactions between two clusters
    """
    e_mapping = dict((y, x) for x, y in enumerate(e_dataset.cluster_names))
    f_mapping = dict((y, x) for x, y in enumerate(f_dataset.cluster_names))

    output = np.zeros((len(e_dataset.cluster_names), len(f_dataset.cluster_names)))
    for e, f in inter:
        e_key = e_mapping[e_dataset.cluster_map[e_dataset.id_map[e]]]
        f_key = f_mapping[f_dataset.cluster_map[f_dataset.id_map[f]]]
        output[e_key][f_key] += 1

    return output


<<<<<<< HEAD
def reverse_clustering(cluster_split: dict[str, str], name_cluster: dict[str, str]) -> dict[str, str]:
=======
def reverse_clustering(cluster_split_map: Dict[str, str], name_cluster_map: Dict[str, str]) -> Dict[str, str]:
>>>>>>> a7bd358e
    """
    Reverse clustering to uncover which entity is assigned to which split.

    Args:
        cluster_split_map: Assignment of clusters to splits
        name_cluster_map: Assignment of names to clusters

    Returns:
        Assignment of names to splits
    """
    return {n: cluster_split_map[c] for n, c in name_cluster_map.items() if c in cluster_split_map}


def reverse_interaction_clustering(
        inter_split: dict[tuple, str],
        e_name_cluster_map: dict[str, str],
        f_name_cluster_map: dict[str, str],
        inter: list[tuple]
) -> dict[str, str]:
    """
    Revert the clustering of interactions.

    Args:
        inter_split: The assignment of each cell of an interaction matrix to a split based on the cluster names.
        e_name_cluster_map: Mapping from sample names to cluster names for the e-dataset.
        f_name_cluster_map: Mapping from sample names to cluster names for the f-dataset.
        inter: List of interactions as pairs of entity names from each dataset.

    Returns:

    """
    return {
        (e_name, f_name): inter_split[e_name_cluster_map[e_name], f_name_cluster_map[f_name]]
        for e_name, f_name in inter
    }<|MERGE_RESOLUTION|>--- conflicted
+++ resolved
@@ -64,9 +64,6 @@
 
     if len(dataset.cluster_names) > dataset.num_clusters:
         dataset = force_clustering(dataset, kwargs[KW_LINKAGE])
-    
-    while max(dataset.cluster_weights.values()) > max(kwargs[KW_SPLITS]) * sum(dataset.cluster_weights.values()):
-        dataset = break_biggest_cluster(dataset, kwargs[KW_LINKAGE])
 
     # store_to_cache(dataset, **kwargs)
 
@@ -330,50 +327,6 @@
     return labels2clusters(labels, dataset, matrix, linkage)
 
 
-def break_biggest_cluster(dataset: DataSet, linkage: Literal["average", "single", "complete"]) -> DataSet:
-    highest_weight, big_cluster_name = 0, ""
-    for cluster_name, weight in dataset.cluster_weights.items():
-        if weight > highest_weight:
-            highest_weight = weight
-            big_cluster_name = cluster_name
-    labels, gap_map = [], {}
-    for name in dataset.names:
-        if (c := dataset.cluster_map[name]) != big_cluster_name:
-            labels.append(c)
-        else:
-            gap_map[name] = len(labels)
-            labels.append("?")
-    re_assigns = sorted(gap_map.keys(), key=lambda x: -dataset.weights[x])
-    max_size = highest_weight // 2 + 1
-    size_cluster_a = 0
-    for name in re_assigns:
-        if size_cluster_a + dataset.weights[name] < max_size:
-            labels[gap_map[name]] = str(big_cluster_name) + "_A"
-            size_cluster_a += dataset.weights[name]
-        else:
-            labels[gap_map[name]] = str(big_cluster_name) + "_B"
-    
-    unique_labels = {}
-    new_labels = []
-    for label in labels:
-        if label not in unique_labels:
-            unique_labels[label] = len(unique_labels)
-        new_labels.append(unique_labels[label])
-    
-    dataset.cluster_names = dataset.names  # sorted(dataset.cluster_weights.keys())
-    dataset.cluster_map = {n: n for n in dataset.cluster_names}
-    dataset.cluster_weights = dataset.weights
-    dataset.cluster_stratification = dataset.stratification
-    if isinstance(dataset.similarity, np.ndarray):
-        cluster_matrix = dataset.similarity
-    elif isinstance(dataset.distance, np.ndarray):
-        cluster_matrix = dataset.distance
-    else:
-        raise ValueError("Neither the similarity nor the distance of the dataset are matrices.")
-    
-    return labels2clusters(new_labels, dataset, cluster_matrix, linkage)
-
-
 def cluster_interactions(
         inter: list[tuple],
         e_dataset: DataSet,
@@ -402,11 +355,7 @@
     return output
 
 
-<<<<<<< HEAD
-def reverse_clustering(cluster_split: dict[str, str], name_cluster: dict[str, str]) -> dict[str, str]:
-=======
 def reverse_clustering(cluster_split_map: Dict[str, str], name_cluster_map: Dict[str, str]) -> Dict[str, str]:
->>>>>>> a7bd358e
     """
     Reverse clustering to uncover which entity is assigned to which split.
 
