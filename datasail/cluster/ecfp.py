--- conflicted
+++ resolved
@@ -25,16 +25,12 @@
     invalid_mols = []
     scaffolds = {}
     for name in dataset.names:
-<<<<<<< HEAD
-        mol = Chem.MolFromSmiles(dataset.data[name])
-=======
         try:
             mol = Chem.MolFromSmiles(dataset.data[name])
         except:
             mol = None
         # scaffold = read_molecule_encoding(dataset.data[name])
         # if scaffold is None:
->>>>>>> 5f2b47b9
         if mol is None:
             LOGGER.warning(f"RDKit cannot parse {name} >{dataset.data[name]}< as a molecule. Skipping.")
             invalid_mols.append(name)
