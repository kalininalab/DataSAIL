--- conflicted
+++ resolved
@@ -23,12 +23,8 @@
     names: Optional[List[str]] = None
     id_map: Optional[Dict[str, str]] = None
     cluster_names: Optional[List[str]] = None
-<<<<<<< HEAD
     num_clusters: int = 50
-    data: Optional[Dict[str, str]] = None
-=======
     data: Optional[Dict[str, Union[str, np.ndarray]]] = None
->>>>>>> 00c0a445
     cluster_map: Optional[Dict[str, str]] = None
     location: Optional[Path] = None
     weights: Optional[Dict[str, float]] = None
