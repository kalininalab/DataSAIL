--- conflicted
+++ resolved
@@ -121,13 +121,8 @@
             if name is None:
                 raise ValueError("Either name or class must be provided.")
             classes = self.stratification[name]
-<<<<<<< HEAD
         if not isinstance(classes, Iterable):
             classes = [classes]
-=======
-            if not isinstance(classes, Iterable):
-                classes = [classes]
->>>>>>> d3b9ce75
         if self.classes is not None:
             # print(name, self.class_oh[[self.classes[class_] for class_ in classes]].sum(axis=0))
             # print("classes", classes)
