--- conflicted
+++ resolved
@@ -1,816 +1,345 @@
-<<<<<<< HEAD
-import pickle
-from pathlib import Path
-from typing import Generator, Optional, Union, Any, Callable, Iterable
-from collections.abc import Iterable
-
-import h5py
-import numpy as np
-import pandas as pd
-from rdkit import Chem
-
-from datasail.dataset import DataSet
-from datasail.validation.validate import validate_user_args
-from datasail.constants import get_default, DATA_INPUT, MATRIX_INPUT, SIM_ALGOS, DIST_ALGOS, FASTA_FORMATS
-
-
-def read_data(
-        weights: DATA_INPUT,
-        strats: DATA_INPUT,
-        sim: MATRIX_INPUT,
-        dist: MATRIX_INPUT,
-        inter: Optional[list[tuple]],
-        index: Optional[int],
-        num_clusters: int,
-        tool_args: str,
-        dataset: DataSet,
-) -> DataSet:
-    """
-    Compute the weight and distances or similarities of every entity.
-
-    Args:
-        weights: Weight file for the data
-        strats: Stratification for the data
-        sim: Similarity file or metric
-        dist: Distance file or metric
-        inter: Interaction, alternative way to compute weights
-        index: Index of the entities in the interaction file
-        num_clusters: Number of clusters to compute
-        tool_args: Additional arguments for the tool
-        dataset: A dataset object storing information on the read
-
-    Returns:
-        A dataset storing all information on that datatype
-    """
-    # parse the weights
-    if isinstance(weights, Path) and weights.is_file():
-        if weights.suffix[1:].lower() == "csv":
-            dataset.weights = dict((n, float(w)) for n, w in read_csv(weights, ","))
-        elif weights.suffix[1:].lower() == "tsv":
-            dataset.weights = dict((n, float(w)) for n, w in read_csv(weights, "\t"))
-        else:
-            raise ValueError()
-    elif isinstance(weights, dict):
-        dataset.weights = weights
-    elif isinstance(weights, Callable):
-        dataset.weights = weights()
-    elif isinstance(weights, Generator):
-        dataset.weights = dict(weights)
-    elif inter is not None:
-        dataset.weights = {k: 0 for k in dataset.data.keys()}
-        dataset.weights.update(dict(count_inter(inter, index)))
-    else:
-        dataset.weights = {k: 1 for k in dataset.data.keys()}
-
-    # parse the stratification
-    if isinstance(strats, Path) and strats.is_file():
-        if strats.suffix[1:].lower() == "csv":
-            dataset.stratification = dict(read_csv(strats, ","))
-        elif strats.suffix[1:].lower() == "tsv":
-            dataset.stratification = dict(read_csv(strats, "\t"))
-        else:
-            raise ValueError()
-    elif isinstance(strats, dict):
-        dataset.stratification = strats
-    elif isinstance(strats, Callable):
-        dataset.stratification = strats()
-    elif isinstance(strats, Generator):
-        dataset.stratification = dict(strats)
-    else:
-        dataset.stratification = {k: 0 for k in dataset.data.keys()}
-
-    # .classes maps the individual classes to their index in one-hot encoding, important for non-numeric classes
-    tmp_classes = set()
-    for value in dataset.stratification.values():
-        if isinstance(value, set):
-            tmp_classes.update(value)
-        else:
-            tmp_classes.add(value)
-    dataset.classes = {s: i for i, s in enumerate(tmp_classes)}
-    dataset.class_oh = np.eye(len(dataset.classes))
-    dataset.num_clusters = num_clusters
-
-    # parse the similarity or distance measure
-    if sim is None and dist is None:
-        dataset.similarity, dataset.distance = get_default(dataset.type, dataset.format)
-        dataset.names = list(dataset.data.keys())
-    elif sim is not None and not (isinstance(sim, str) and sim.lower() in SIM_ALGOS):
-        dataset.names, dataset.similarity = read_matrix_input(sim)
-    elif dist is not None and not (isinstance(dist, str) and dist.lower() in DIST_ALGOS):
-        dataset.names, dataset.distance = read_matrix_input(dist)
-    else:
-        if sim is not None:
-            dataset.similarity = sim
-        else:
-            dataset.distance = dist
-        dataset.names = list(dataset.data.keys())
-
-    dataset.args = validate_user_args(dataset.type, dataset.format, sim, dist, tool_args)
-
-    return dataset
-
-
-def read_input_data(data: DATA_INPUT, dataset: DataSet, read_dir: Callable[[DataSet, Path], None]) -> None:
-    """
-    Read in the data from different sources and store it in the dataset.
-
-    Args:
-        data: Data input
-        dataset: Dataset to store the data in
-        read_dir: Function to read in a directory
-    """
-    if isinstance(data, Path):
-        if data.is_file():
-            if data.suffix[1:] in FASTA_FORMATS:
-                dataset.data = read_fasta(data)
-            elif data.suffix[1:].lower() == "tsv":
-                dataset.data = dict(read_csv(data, sep="\t"))
-            elif data.suffix[1:].lower() == "csv":
-                dataset.data = dict(read_csv(data, sep=","))
-            elif data.suffix[1:].lower() == "pkl":
-                with open(data, "rb") as file:
-                    dataset.data = dict(pickle.load(file))
-            elif data.suffix[1:].lower() == "h5":
-                with h5py.File(data) as file:
-                    dataset.data = {k: np.array(file[k]) for k in file.keys()}
-            elif data.suffix[1:].lower() == "sdf":
-                dataset.data = read_sdf_file(data)
-            else:
-                raise ValueError("Unknown file format. Supported formats are: .fasta, .fna, .fa, tsv, .csv, .pkl, .h5")
-        elif data.is_dir():
-            read_dir(dataset, data)
-        else:
-            raise ValueError("Unknown data input type. Path encodes neither a file nor a directory.")
-        dataset.location = data
-    elif (isinstance(data, list) or isinstance(data, tuple)) and isinstance(data[0], Iterable) and len(data[0]) == 2:
-        dataset.data = dict(data)
-    elif isinstance(data, dict):
-        dataset.data = data
-    elif isinstance(data, Callable):
-        dataset.data = data()
-    elif isinstance(data, Generator):
-        dataset.data = dict(data)
-    else:
-        raise ValueError("Unknown data input type.")
-
-
-def read_folder(folder_path: Path, file_extension: Optional[str] = None) -> Generator[tuple, None, None]:
-    """
-    Read in all PDB file from a folder and ignore non-PDB files.
-
-    Args:
-        folder_path: Path to the folder storing the PDB files
-        file_extension: File extension to parse, None if the files shall not be filtered
-
-    Yields:
-        Pairs of the PDB files name and the path to the file
-    """
-    for filename in folder_path.iterdir():
-        if file_extension is None or filename.suffix[1:].lower() == file_extension.lower():
-            yield filename.stem, filename
-
-
-def read_matrix_input(in_data: MATRIX_INPUT) -> tuple[list[str], Union[np.ndarray, str]]:
-    """
-    Read the data from different types of similarity or distance.
-
-    Args:
-        in_data: Matrix data encoding the similarities/distances and the names of the samples
-
-    Returns:
-        Tuple of names of the data samples and a matrix holding their similarities/distances or a string encoding a
-        method to compute the fore-mentioned
-    """
-    if isinstance(in_data, str):
-        in_data = Path(in_data)
-    if isinstance(in_data, Path) and in_data.is_file():
-        names, similarity = read_clustering_file(in_data)
-    elif isinstance(in_data, tuple):
-        names, similarity = in_data
-    elif isinstance(in_data, Callable):
-        names, similarity = in_data()
-    else:
-        raise ValueError()
-    return names, similarity
-
-
-def read_csv(filepath: Path, sep: str = ",", num_positions: int = 1) -> Generator[tuple, None, None]:
-    """
-    Read in a CSV file as pairs of data.
-
-    Args:
-        filepath: Path to the CSV file to read 2-tuples from
-        sep: Separator used to separate the values in the CSV file
-        num_positions: number of positions to read from each line
-
-    Yields:
-        num_positions-tuple of strings from the file
-    """
-    df = pd.read_csv(filepath, sep=sep)
-    for index in df.index:
-        yield df.iloc[index, :num_positions]
-
-
-def read_sdf_file(file: Path) -> dict[str, str]:
-    """
-    Read in a SDF file and return the data as a dataset.
-
-    Args:
-        file: The file to read in
-
-    Returns:
-        The dataset containing the data
-    """
-    data = {}
-    suppl = Chem.SDMolSupplier(str(file))
-    for i, mol in enumerate(suppl):
-        try:
-            name = mol.GetProp("_Name") if mol.HasProp("_Name") else f"{file.stem}_{i}"
-            data[name] = Chem.MolToSmiles(mol)
-        except:
-            pass
-    return data
-
-
-def read_fasta(path: Path = None) -> dict[str, str]:
-    """
-    Parse a FASTA file and do some validity checks if requested.
-
-    Args:
-        path: Path to the FASTA file
-
-    Returns:
-        Dictionary mapping sequences IDs to amino acid sequences
-    """
-    seq_map = {}
-
-    with open(path, "r") as fasta:
-        for line in fasta.readlines():
-            line = line.strip()
-            if len(line) == 0:
-                continue
-            if line[0] == '>':
-                entry_id = line[1:]
-                seq_map[entry_id] = ''
-            else:
-                seq_map[entry_id] += line
-
-    return seq_map
-
-
-def read_clustering_file(filepath: Path, sep: str = "\t") -> tuple[list[str], np.ndarray]:
-    """
-    Read a similarity or distance matrix from a file.
-
-    Args:
-        filepath: Path to the file storing the matrix in CSV format
-        sep: Separator used to separate the values of the matrix
-
-    Returns:
-        A list of names of the entities and their pairwise interactions in and numpy array
-    """
-    names = []
-    measures = []
-    with open(filepath, "r") as data:
-        for line in data.readlines()[1:]:
-            parts = line.strip().split(sep)
-            names.append(parts[0])
-            measures.append([float(x) for x in parts[1:]])
-    return names, np.array(measures)
-
-
-def count_inter(inter: list[tuple], mode: int) -> Generator[tuple[str, int], None, None]:
-    """
-    Count interactions per entity in a set of interactions.
-
-    Args:
-        inter: List of pairwise interactions of entities
-        mode: Position where to read the data from, first or second entity
-
-    Yields:
-        Pairs of entity name and the number of interactions they participate in
-    """
-    tmp = list(zip(*inter))
-    keys = set(tmp[mode])
-    for key in keys:
-        yield key, tmp[mode].count(key)
-
-
-def get_prefix_args(prefix, **kwargs) -> dict[str, Any]:
-    """
-    Remove prefix from keys and return those key-value-pairs.
-
-    Args:
-        prefix: Prefix to use for selecting key-value-pairs
-        **kwargs: Keyword arguments provided to the program
-
-    Returns:
-        A subset of the key-value-pairs
-    """
-    return {k[len(prefix):]: v for k, v in kwargs.items() if k.startswith(prefix)}
-=======
-import hashlib
-import pickle
-from argparse import Namespace
-from dataclasses import dataclass, fields
-from pathlib import Path
-from typing import Generator, Tuple, List, Optional, Dict, Union, Any, Callable, Iterable, Set
-from collections.abc import Iterable
-
-import h5py
-import numpy as np
-import pandas as pd
-from rdkit import Chem
-
-from datasail.reader.validate import validate_user_args
-from datasail.settings import get_default, SIM_ALGOS, DIST_ALGOS, UNK_LOCATION, format2ending, FASTA_FORMATS
-
-DATA_INPUT = Optional[Union[str, Path, Dict[str, Union[str, np.ndarray]],
-    Callable[..., Dict[str, Union[str, np.ndarray]]], Generator[Tuple[str, Union[str, np.ndarray]], None, None]]]
-MATRIX_INPUT = Optional[Union[str, Path, Tuple[List[str], np.ndarray], Callable[..., Tuple[List[str], np.ndarray]]]]
-DictMap = Dict[str, List[Dict[str, str]]]
-
-
-@dataclass
-class DataSet:
-    type: Optional[str] = None
-    format: Optional[str] = None
-    args: Optional[Namespace] = None
-    names: Optional[List[str]] = None
-    id_map: Optional[Dict[str, str]] = None
-    cluster_names: Optional[List[str]] = None
-    num_clusters: int = 50
-    data: Optional[Dict[str, Union[str, np.ndarray]]] = None
-    cluster_map: Optional[Dict[str, str]] = None
-    location: Optional[Path] = None
-    weights: Optional[Dict[str, float]] = None
-    cluster_weights: Optional[Dict[str, float]] = None
-    classes: Optional[Dict[Any, int]] = None
-    class_oh: Optional[np.ndarray] = None
-    stratification: Optional[Dict[str, Any]] = None
-    cluster_stratification: Optional[Dict[str, np.ndarray]] = None
-    similarity: Optional[Union[np.ndarray, str]] = None
-    cluster_similarity: Optional[Union[np.ndarray, str]] = None
-    distance: Optional[Union[np.ndarray, str]] = None
-    cluster_distance: Optional[Union[np.ndarray, str]] = None
-
-    def __hash__(self) -> int:
-        """
-        Compute the hash value for this dataset to be used in caching. Therefore, the hash is computed on properties
-        that do not change during clustering.
-
-        Returns:
-            The cluster-insensitive hash-value of the instance.
-        """
-        serialized = pickle.dumps(self, protocol=pickle.HIGHEST_PROTOCOL)
-        hasher = hashlib.sha256()
-
-        # Update the hash object with the serialized data.
-        hasher.update(serialized)
-
-        # Return the hexadecimal representation of the hash.
-        return int(hasher.hexdigest(), 16)
-
-    def __eq__(self, other: Any) -> bool:
-        """
-        Determine equality of two DataSets based on their hash value.
-
-        Args:
-            other: Other  object to compare to
-
-        Returns:
-            True if other object is a DataSet and contains the same information as this one.
-        """
-        return isinstance(other, DataSet) and hash(self) == hash(other)
-
-    def get_name(self) -> str:
-        """
-        Compute the name of the dataset as the name of the file or the folder storing the data.
-
-        Returns:
-            Name of the dataset
-        """
-        if self.location is None or self.location == UNK_LOCATION:
-            return "unknown"
-        if isinstance(self.location, Path):
-            if self.location.is_file():
-                return self.location.stem
-            return self.location.name
-        return str(self.location)
-
-    def get_location_path(self) -> Path:
-        """
-        Get the location of the dataset.
-
-        Returns:
-            The location of the dataset
-        """
-        if self.location is None or self.location == UNK_LOCATION or not self.location.exists():
-            return Path("unknown." + format2ending(self.format))
-        return self.location
-
-    def strat2oh(self, name: Optional[str] = None, classes: Optional[Union[str, Set[str]]] = None) -> Optional[np.ndarray]:
-        """
-        Convert the stratification to a one-hot encoding.
-
-        Args:
-            name: Name of the sample to get the onehot encoding for
-            class_: Class to get the onehot encoding for
-
-        Returns:
-            A one-hot encoding of the stratification
-        """
-        if classes is None:
-            if name is None:
-                raise ValueError("Either name or class must be provided.")
-            classes = self.stratification[name]
-        if not isinstance(classes, Iterable):
-            classes = [classes]
-        if self.classes is not None:
-            return self.class_oh[[self.classes[class_] for class_ in classes]].sum(axis=0)
-        return None
-
-    def shuffle(self) -> None:
-        """
-        Shuffle this dataset randomly to introduce variance in the solution space.
-        """
-        if self.type is None:
-            return
-
-        self.names, self.similarity, self.distance = permute(self.names, self.similarity, self.distance)
-
-        if self.cluster_names is not None:
-            self.cluster_names, self.cluster_similarity, self.cluster_distance = \
-                permute(self.cluster_names, self.cluster_similarity, self.cluster_distance)
-
-
-def permute(names, similarity=None, distance=None) -> Tuple[List[str], Optional[np.ndarray], Optional[np.ndarray]]:
-    """
-    Permute the order of the data the names list and the according distance or similarity matrix.
-
-    Args:
-        names: List of names of samples in the dataset
-        similarity: Similarity matrix of datapoints in the dataset
-        distance: Distance matrix of datapoints in the dataset
-
-    Returns:
-        Permuted names, similarity and distance matrix
-    """
-    permutation = np.random.permutation(len(names))
-    names = [names[x] for x in permutation]
-    if isinstance(similarity, np.ndarray):
-        similarity = similarity[permutation, :]
-        similarity = similarity[:, permutation]
-    if isinstance(distance, np.ndarray):
-        distance = distance[permutation, :]
-        distance = distance[:, permutation]
-    return names, similarity, distance
-
-
-def count_inter(inter: List[Tuple[str, str]], mode: int) -> Generator[Tuple[str, int], None, None]:
-    """
-    Count interactions per entity in a set of interactions.
-
-    Args:
-        inter: List of pairwise interactions of entities
-        mode: Position where to read the data from, first or second entity
-
-    Yields:
-        Pairs of entity name and the number of interactions they participate in
-    """
-    tmp = list(zip(*inter))
-    keys = set(tmp[mode])
-    for key in keys:
-        yield key, tmp[mode].count(key)
-
-
-def read_clustering_file(filepath: Path, sep: str = "\t") -> Tuple[List[str], np.ndarray]:
-    """
-    Read a similarity or distance matrix from a file.
-
-    Args:
-        filepath: Path to the file storing the matrix in CSV format
-        sep: Separator used to separate the values of the matrix
-
-    Returns:
-        A list of names of the entities and their pairwise interactions in and numpy array
-    """
-    names = []
-    measures = []
-    with open(filepath, "r") as data:
-        for line in data.readlines()[1:]:
-            parts = line.strip().split(sep)
-            names.append(parts[0])
-            measures.append([float(x) for x in parts[1:]])
-    return names, np.array(measures)
-
-
-def read_csv(filepath: Path, sep: str = ",") -> Generator[Tuple[str, str], None, None]:
-    """
-    Read in a CSV file as pairs of data.
-
-    Args:
-        filepath: Path to the CSV file to read 2-tuples from
-        sep: Separator used to separate the values in the CSV file
-
-    Yields:
-        Pairs of strings from the file
-    """
-    df = pd.read_csv(filepath, sep=sep)  # , header=0 if has_csv_header(filepath, sep) else None) Does only work for columns with non-string values
-    for index in range(df.shape[0]):
-        yield df.iloc[index, :2]
-
-
-def has_csv_header(filepath: Path, sep: str = ",") -> bool:
-    """
-    Check if a CSV file has a header.
-
-    Args:
-        filepath: Path to the CSV file to check
-        sep: Separator used to separate the values in the CSV file
-
-    Returns:
-        True if the file has a header, False otherwise
-    """
-    df = pd.read_csv(filepath, sep=sep, header=None, nrows=5)
-    df_header = pd.read_csv(filepath, sep=sep, nrows=5)
-    return tuple(df.dtypes) != tuple(df_header.dtypes)
-
-
-def read_matrix_input(
-        in_data: MATRIX_INPUT,
-) -> Tuple[List[str], Union[np.ndarray, str]]:
-    """
-    Read the data from different types of similarity or distance.
-
-    Args:
-        in_data: Matrix data encoding the similarities/distances and the names of the samples
-
-    Returns:
-        Tuple of names of the data samples and a matrix holding their similarities/distances or a string encoding a
-        method to compute the fore-mentioned
-    """
-    if isinstance(in_data, str):
-        in_data = Path(in_data)
-    if isinstance(in_data, Path) and in_data.is_file():
-        names, similarity = read_clustering_file(in_data)
-    elif isinstance(in_data, tuple):
-        names, similarity = in_data
-    elif isinstance(in_data, Callable):
-        names, similarity = in_data()
-    else:
-        raise ValueError()
-    return names, similarity
-
-
-def read_data(
-        weights: DATA_INPUT,
-        strats: DATA_INPUT,
-        sim: MATRIX_INPUT,
-        dist: MATRIX_INPUT,
-        inter: Optional[List[Tuple[str, str]]],
-        index: Optional[int],
-        num_clusters: int,
-        tool_args: str,
-        dataset: DataSet,
-) -> DataSet:
-    """
-    Compute the weight and distances or similarities of every entity.
-
-    Args:
-        weights: Weight file for the data
-        strats: Stratification for the data
-        sim: Similarity file or metric
-        dist: Distance file or metric
-        inter: Interaction, alternative way to compute weights
-        index: Index of the entities in the interaction file
-        num_clusters: Number of clusters to compute
-        tool_args: Additional arguments for the tool
-        dataset: A dataset object storing information on the read
-
-    Returns:
-        A dataset storing all information on that datatype
-    """
-    # parse the weights
-    if isinstance(weights, Path) and weights.is_file():
-        if weights.suffix[1:].lower() == "csv":
-            dataset.weights = dict((n, float(w)) for n, w in read_csv(weights, ","))
-        elif weights.suffix[1:].lower() == "tsv":
-            dataset.weights = dict((n, float(w)) for n, w in read_csv(weights, "\t"))
-        else:
-            raise ValueError()
-    elif isinstance(weights, dict):
-        dataset.weights = weights
-    elif isinstance(weights, Callable):
-        dataset.weights = weights()
-    elif isinstance(weights, Generator):
-        dataset.weights = dict(weights)
-    elif inter is not None:
-        dataset.weights = {k: 0 for k in dataset.data.keys()}
-        dataset.weights.update(dict(count_inter(inter, index)))
-    else:
-        dataset.weights = {k: 1 for k in dataset.data.keys()}
-
-    # parse the similarity or distance measure
-    if sim is None and dist is None:
-        dataset.similarity, dataset.distance = get_default(dataset.type, dataset.format)
-        dataset.names = list(dataset.data.keys())
-    elif sim is not None and not (isinstance(sim, str) and sim.lower() in SIM_ALGOS):
-        dataset.names, dataset.similarity = read_matrix_input(sim)
-    elif dist is not None and not (isinstance(dist, str) and dist.lower() in DIST_ALGOS):
-        dataset.names, dataset.distance = read_matrix_input(dist)
-    else:
-        if sim is not None:
-            dataset.similarity = sim
-        else:
-            dataset.distance = dist
-        dataset.names = list(dataset.data.keys())
-
-    # parse the stratification
-    if isinstance(strats, Path) and strats.is_file():
-        if strats.suffix[1:].lower() == "csv":
-            dataset.stratification = dict(read_csv(strats, ","))
-        elif strats.suffix[1:].lower() == "tsv":
-            dataset.stratification = dict(read_csv(strats, "\t"))
-        else:
-            raise ValueError()
-    elif isinstance(strats, dict):
-        dataset.stratification = strats
-    elif isinstance(strats, Callable):
-        dataset.stratification = strats()
-    elif isinstance(strats, Generator):
-        dataset.stratification = dict(strats)
-    else:
-        dataset.stratification = {k: 0 for k in dataset.data.keys()}
-    
-    dataset.stratification = convert_stratification(dataset)
-    num_classes = len(next(iter(dataset.stratification.values())))
-    dataset.class_oh = np.eye(num_classes)
-    dataset.classes = {s: i for i, s in enumerate(range(num_classes))}
-
-    # # .classes maps the individual classes to their index in one-hot encoding, important for non-numeric classes
-    # tmp_classes = set()
-    # for value in dataset.stratification.values():
-    #     if isinstance(value, set):
-    #         tmp_classes.update(value)
-    #     else:
-    #         tmp_classes.add(value)
-    # dataset.classes = {s: i for i, s in enumerate(tmp_classes)}
-    # dataset.class_oh = np.eye(len(dataset.classes))
-    # dataset.num_clusters = num_clusters
-
-    dataset.args = validate_user_args(dataset.type, dataset.format, sim, dist, tool_args)
-
-    return dataset
-
-
-def convert_stratification(dataset: DataSet) -> dict[str, Any]:
-    if dataset.stratification is None:
-        stratification = {name: [0] for name in dataset.names}
-    else:
-        val = next(iter(dataset.stratification.values()))
-        if isinstance(val, set):
-            classes = list(sorted(set.union(*[set(x) for x in dataset.stratification.values()])))
-            ohe = np.eye(len(classes))
-            ohe_map = {c: ohe[i] for i, c in enumerate(classes)}
-            stratification = {name: np.sum(np.stack([ohe_map[n] for n in dataset.stratification[name]]), axis=0) for name in dataset.names}
-        elif not hasattr(val, "__getitem__") or isinstance(val, str):
-            classes = list(set(dataset.stratification.values()))
-            ohe = np.eye(len(classes))
-            ohe_map = {c: ohe[i] for i, c in enumerate(classes)}
-            stratification = {name: ohe_map[dataset.stratification[name]] for name in dataset.names}
-        else:
-            strat = pd.DataFrame(dataset.stratification).T
-            for col in strat.columns:
-                vals = strat[col].unique().size
-                if vals > 2:
-                    # convert to one-hot encoding
-                    ohe = pd.get_dummies(strat[col], prefix=col)
-                    strat = pd.concat([strat, ohe], axis=1)
-                    strat = strat.astype({c: int for c in ohe.columns}, errors="ignore")
-                if vals != 2:
-                    strat.drop(columns=col, inplace=True, errors="ignore")
-            stratification = strat.T.to_dict(orient="list")
-    return stratification
-
-
-def read_folder(folder_path: Path, file_extension: Optional[str] = None) -> Generator[Tuple[str, str], None, None]:
-    """
-    Read in all PDB file from a folder and ignore non-PDB files.
-
-    Args:
-        folder_path: Path to the folder storing the PDB files
-        file_extension: File extension to parse, None if the files shall not be filtered
-
-    Yields:
-        Pairs of the PDB files name and the path to the file
-    """
-    for filename in folder_path.iterdir():
-        if file_extension is None or filename.suffix[1:].lower() == file_extension.lower():
-            yield filename.stem, filename
-
-
-def read_data_input(data: DATA_INPUT, dataset: DataSet, read_dir: Callable[[DataSet, Path], None]) -> None:
-    """
-    Read in the data from different sources and store it in the dataset.
-
-    Args:
-        data: Data input
-        dataset: Dataset to store the data in
-        read_dir: Function to read in a directory
-    """
-    if isinstance(data, Path):
-        if data.is_file():
-            if data.suffix[1:] in FASTA_FORMATS:
-                dataset.data = parse_fasta(data)
-            elif data.suffix[1:].lower() == "tsv":
-                dataset.data = dict(read_csv(data, sep="\t"))
-            elif data.suffix[1:].lower() == "csv":
-                dataset.data = dict(read_csv(data, sep=","))
-            elif data.suffix[1:].lower() == "pkl":
-                with open(data, "rb") as file:
-                    dataset.data = dict(pickle.load(file))
-            elif data.suffix[1:].lower() == "h5":
-                with h5py.File(data) as file:
-                    dataset.data = {k: np.array(file[k]) for k in file.keys()}
-            elif data.suffix[1:].lower() == "sdf":
-                dataset.data = read_sdf_file(data)
-            else:
-                raise ValueError("Unknown file format. Supported formats are: .fasta, .fna, .fa, tsv, .csv, .pkl, .h5")
-        elif data.is_dir():
-            read_dir(dataset, data)
-        else:
-            raise ValueError("Unknown data input type. Path encodes neither a file nor a directory.")
-        dataset.location = data
-    elif (isinstance(data, list) or isinstance(data, tuple)) and isinstance(data[0], Iterable) and len(data[0]) == 2:
-        dataset.data = dict(data)
-    elif isinstance(data, dict):
-        dataset.data = data
-    elif isinstance(data, Callable):
-        dataset.data = data()
-    elif isinstance(data, Generator):
-        dataset.data = dict(data)
-    else:
-        raise ValueError("Unknown data input type.")
-
-
-def read_sdf_file(file: Path) -> Dict[str, str]:
-    """
-    Read in a SDF file and return the data as a dataset.
-
-    Args:
-        file: The file to read in
-
-    Returns:
-        The dataset containing the data
-    """
-    data = {}
-    suppl = Chem.SDMolSupplier(str(file))
-    for i, mol in enumerate(suppl):
-        try:
-            name = mol.GetProp("_Name") if mol.HasProp("_Name") else f"{file.stem}_{i}"
-            data[name] = Chem.MolToSmiles(mol)
-        except:
-            pass
-    return data
-
-
-def parse_fasta(path: Path = None) -> Dict[str, str]:
-    """
-    Parse a FASTA file and do some validity checks if requested.
-
-    Args:
-        path: Path to the FASTA file
-
-    Returns:
-        Dictionary mapping sequences IDs to amino acid sequences
-    """
-    seq_map = {}
-
-    with open(path, "r") as fasta:
-        for line in fasta.readlines():
-            line = line.strip()
-            if len(line) == 0:
-                continue
-            if line[0] == '>':
-                entry_id = line[1:]
-                seq_map[entry_id] = ''
-            else:
-                seq_map[entry_id] += line
-
-    return seq_map
-
-
-def get_prefix_args(prefix, **kwargs) -> Dict[str, Any]:
-    """
-    Remove prefix from keys and return those key-value-pairs.
-
-    Args:
-        prefix: Prefix to use for selecting key-value-pairs
-        **kwargs: Keyword arguments provided to the program
-
-    Returns:
-        A subset of the key-value-pairs
-    """
-    return {k[len(prefix):]: v for k, v in kwargs.items() if k.startswith(prefix)}
->>>>>>> a7bd358e
+import hashlib
+import pickle
+from pathlib import Path
+from typing import Generator, Optional, Union, Any, Callable, Iterable
+from collections.abc import Iterable
+
+import h5py
+import numpy as np
+import pandas as pd
+from rdkit import Chem
+
+from datasail.dataset import DataSet
+from datasail.validation.validate import validate_user_args
+from datasail.constants import get_default, DATA_INPUT, MATRIX_INPUT, SIM_ALGOS, DIST_ALGOS, FASTA_FORMATS
+
+
+def read_data(
+        weights: DATA_INPUT,
+        strats: DATA_INPUT,
+        sim: MATRIX_INPUT,
+        dist: MATRIX_INPUT,
+        inter: Optional[list[tuple]],
+        index: Optional[int],
+        num_clusters: int,
+        tool_args: str,
+        dataset: DataSet,
+) -> DataSet:
+    """
+    Compute the weight and distances or similarities of every entity.
+
+    Args:
+        weights: Weight file for the data
+        strats: Stratification for the data
+        sim: Similarity file or metric
+        dist: Distance file or metric
+        inter: Interaction, alternative way to compute weights
+        index: Index of the entities in the interaction file
+        num_clusters: Number of clusters to compute
+        tool_args: Additional arguments for the tool
+        dataset: A dataset object storing information on the read
+
+    Returns:
+        A dataset storing all information on that datatype
+    """
+    # parse the weights
+    if isinstance(weights, Path) and weights.is_file():
+        if weights.suffix[1:].lower() == "csv":
+            dataset.weights = dict((n, float(w)) for n, w in read_csv(weights, ","))
+        elif weights.suffix[1:].lower() == "tsv":
+            dataset.weights = dict((n, float(w)) for n, w in read_csv(weights, "\t"))
+        else:
+            raise ValueError()
+    elif isinstance(weights, dict):
+        dataset.weights = weights
+    elif isinstance(weights, Callable):
+        dataset.weights = weights()
+    elif isinstance(weights, Generator):
+        dataset.weights = dict(weights)
+    elif inter is not None:
+        dataset.weights = {k: 0 for k in dataset.data.keys()}
+        dataset.weights.update(dict(count_inter(inter, index)))
+    else:
+        dataset.weights = {k: 1 for k in dataset.data.keys()}
+
+    # parse the similarity or distance measure
+    if sim is None and dist is None:
+        dataset.similarity, dataset.distance = get_default(dataset.type, dataset.format)
+        dataset.names = list(dataset.data.keys())
+    elif sim is not None and not (isinstance(sim, str) and sim.lower() in SIM_ALGOS):
+        dataset.names, dataset.similarity = read_matrix_input(sim)
+    elif dist is not None and not (isinstance(dist, str) and dist.lower() in DIST_ALGOS):
+        dataset.names, dataset.distance = read_matrix_input(dist)
+    else:
+        if sim is not None:
+            dataset.similarity = sim
+        else:
+            dataset.distance = dist
+        dataset.names = list(dataset.data.keys())
+
+    # parse the stratification
+    if isinstance(strats, Path) and strats.is_file():
+        if strats.suffix[1:].lower() == "csv":
+            dataset.stratification = dict(read_csv(strats, ","))
+        elif strats.suffix[1:].lower() == "tsv":
+            dataset.stratification = dict(read_csv(strats, "\t"))
+        else:
+            raise ValueError()
+    elif isinstance(strats, dict):
+        dataset.stratification = strats
+    elif isinstance(strats, Callable):
+        dataset.stratification = strats()
+    elif isinstance(strats, Generator):
+        dataset.stratification = dict(strats)
+    else:
+        dataset.stratification = {k: 0 for k in dataset.data.keys()}
+    
+    dataset.stratification = convert_stratification(dataset)
+    num_classes = len(next(iter(dataset.stratification.values())))
+    dataset.class_oh = np.eye(num_classes)
+    dataset.classes = {s: i for i, s in enumerate(range(num_classes))}
+
+    # # .classes maps the individual classes to their index in one-hot encoding, important for non-numeric classes
+    # tmp_classes = set()
+    # for value in dataset.stratification.values():
+    #     if isinstance(value, set):
+    #         tmp_classes.update(value)
+    #     else:
+    #         tmp_classes.add(value)
+    # dataset.classes = {s: i for i, s in enumerate(tmp_classes)}
+    # dataset.class_oh = np.eye(len(dataset.classes))
+    # dataset.num_clusters = num_clusters
+
+    dataset.args = validate_user_args(dataset.type, dataset.format, sim, dist, tool_args)
+
+    return dataset
+
+
+def convert_stratification(dataset: DataSet) -> dict[str, Any]:
+    if dataset.stratification is None:
+        stratification = {name: [0] for name in dataset.names}
+    else:
+        val = next(iter(dataset.stratification.values()))
+        if isinstance(val, set):
+            classes = list(sorted(set.union(*[set(x) for x in dataset.stratification.values()])))
+            ohe = np.eye(len(classes))
+            ohe_map = {c: ohe[i] for i, c in enumerate(classes)}
+            stratification = {name: np.sum(np.stack([ohe_map[n] for n in dataset.stratification[name]]), axis=0) for name in dataset.names}
+        elif not hasattr(val, "__getitem__") or isinstance(val, str):
+            classes = list(set(dataset.stratification.values()))
+            ohe = np.eye(len(classes))
+            ohe_map = {c: ohe[i] for i, c in enumerate(classes)}
+            stratification = {name: ohe_map[dataset.stratification[name]] for name in dataset.names}
+        else:
+            strat = pd.DataFrame(dataset.stratification).T
+            for col in strat.columns:
+                vals = strat[col].unique().size
+                if vals > 2:
+                    # convert to one-hot encoding
+                    ohe = pd.get_dummies(strat[col], prefix=col)
+                    strat = pd.concat([strat, ohe], axis=1)
+                    strat = strat.astype({c: int for c in ohe.columns}, errors="ignore")
+                if vals != 2:
+                    strat.drop(columns=col, inplace=True, errors="ignore")
+            stratification = strat.T.to_dict(orient="list")
+    return stratification
+
+
+def read_input_data(data: DATA_INPUT, dataset: DataSet, read_dir: Callable[[DataSet, Path], None]) -> None:
+    """
+    Read in the data from different sources and store it in the dataset.
+
+    Args:
+        data: Data input
+        dataset: Dataset to store the data in
+        read_dir: Function to read in a directory
+    """
+    if isinstance(data, Path):
+        if data.is_file():
+            if data.suffix[1:] in FASTA_FORMATS:
+                dataset.data = read_fasta(data)
+            elif data.suffix[1:].lower() == "tsv":
+                dataset.data = dict(read_csv(data, sep="\t"))
+            elif data.suffix[1:].lower() == "csv":
+                dataset.data = dict(read_csv(data, sep=","))
+            elif data.suffix[1:].lower() == "pkl":
+                with open(data, "rb") as file:
+                    dataset.data = dict(pickle.load(file))
+            elif data.suffix[1:].lower() == "h5":
+                with h5py.File(data) as file:
+                    dataset.data = {k: np.array(file[k]) for k in file.keys()}
+            elif data.suffix[1:].lower() == "sdf":
+                dataset.data = read_sdf_file(data)
+            else:
+                raise ValueError("Unknown file format. Supported formats are: .fasta, .fna, .fa, tsv, .csv, .pkl, .h5")
+        elif data.is_dir():
+            read_dir(dataset, data)
+        else:
+            raise ValueError("Unknown data input type. Path encodes neither a file nor a directory.")
+        dataset.location = data
+    elif (isinstance(data, list) or isinstance(data, tuple)) and isinstance(data[0], Iterable) and len(data[0]) == 2:
+        dataset.data = dict(data)
+    elif isinstance(data, dict):
+        dataset.data = data
+    elif isinstance(data, Callable):
+        dataset.data = data()
+    elif isinstance(data, Generator):
+        dataset.data = dict(data)
+    else:
+        raise ValueError("Unknown data input type.")
+
+
+def read_folder(folder_path: Path, file_extension: Optional[str] = None) -> Generator[tuple, None, None]:
+    """
+    Read in all PDB file from a folder and ignore non-PDB files.
+
+    Args:
+        folder_path: Path to the folder storing the PDB files
+        file_extension: File extension to parse, None if the files shall not be filtered
+
+    Yields:
+        Pairs of the PDB files name and the path to the file
+    """
+    for filename in folder_path.iterdir():
+        if file_extension is None or filename.suffix[1:].lower() == file_extension.lower():
+            yield filename.stem, filename
+
+
+def read_matrix_input(in_data: MATRIX_INPUT) -> tuple[list[str], Union[np.ndarray, str]]:
+    """
+    Read the data from different types of similarity or distance.
+
+    Args:
+        in_data: Matrix data encoding the similarities/distances and the names of the samples
+
+    Returns:
+        Tuple of names of the data samples and a matrix holding their similarities/distances or a string encoding a
+        method to compute the fore-mentioned
+    """
+    if isinstance(in_data, str):
+        in_data = Path(in_data)
+    if isinstance(in_data, Path) and in_data.is_file():
+        names, similarity = read_clustering_file(in_data)
+    elif isinstance(in_data, tuple):
+        names, similarity = in_data
+    elif isinstance(in_data, Callable):
+        names, similarity = in_data()
+    else:
+        raise ValueError()
+    return names, similarity
+
+
+def read_csv(filepath: Path, sep: str = ",", num_positions: int = 1) -> Generator[tuple, None, None]:
+    """
+    Read in a CSV file as pairs of data.
+
+    Args:
+        filepath: Path to the CSV file to read 2-tuples from
+        sep: Separator used to separate the values in the CSV file
+        num_positions: number of positions to read from each line
+
+    Yields:
+        num_positions-tuple of strings from the file
+    """
+    df = pd.read_csv(filepath, sep=sep)
+    for index in df.index:
+        yield df.iloc[index, :num_positions]
+
+
+def read_sdf_file(file: Path) -> dict[str, str]:
+    """
+    Read in a SDF file and return the data as a dataset.
+
+    Args:
+        file: The file to read in
+
+    Returns:
+        The dataset containing the data
+    """
+    data = {}
+    suppl = Chem.SDMolSupplier(str(file))
+    for i, mol in enumerate(suppl):
+        try:
+            name = mol.GetProp("_Name") if mol.HasProp("_Name") else f"{file.stem}_{i}"
+            data[name] = Chem.MolToSmiles(mol)
+        except:
+            pass
+    return data
+
+
+def read_fasta(path: Path = None) -> dict[str, str]:
+    """
+    Parse a FASTA file and do some validity checks if requested.
+
+    Args:
+        path: Path to the FASTA file
+
+    Returns:
+        Dictionary mapping sequences IDs to amino acid sequences
+    """
+    seq_map = {}
+
+    with open(path, "r") as fasta:
+        for line in fasta.readlines():
+            line = line.strip()
+            if len(line) == 0:
+                continue
+            if line[0] == '>':
+                entry_id = line[1:]
+                seq_map[entry_id] = ''
+            else:
+                seq_map[entry_id] += line
+
+    return seq_map
+
+
+def read_clustering_file(filepath: Path, sep: str = "\t") -> tuple[list[str], np.ndarray]:
+    """
+    Read a similarity or distance matrix from a file.
+
+    Args:
+        filepath: Path to the file storing the matrix in CSV format
+        sep: Separator used to separate the values of the matrix
+
+    Returns:
+        A list of names of the entities and their pairwise interactions in and numpy array
+    """
+    names = []
+    measures = []
+    with open(filepath, "r") as data:
+        for line in data.readlines()[1:]:
+            parts = line.strip().split(sep)
+            names.append(parts[0])
+            measures.append([float(x) for x in parts[1:]])
+    return names, np.array(measures)
+
+
+def count_inter(inter: list[tuple], mode: int) -> Generator[tuple[str, int], None, None]:
+    """
+    Count interactions per entity in a set of interactions.
+
+    Args:
+        inter: List of pairwise interactions of entities
+        mode: Position where to read the data from, first or second entity
+
+    Yields:
+        Pairs of entity name and the number of interactions they participate in
+    """
+    tmp = list(zip(*inter))
+    keys = set(tmp[mode])
+    for key in keys:
+        yield key, tmp[mode].count(key)
+
+
+def get_prefix_args(prefix, **kwargs) -> dict[str, Any]:
+    """
+    Remove prefix from keys and return those key-value-pairs.
+
+    Args:
+        prefix: Prefix to use for selecting key-value-pairs
+        **kwargs: Keyword arguments provided to the program
+
+    Returns:
+        A subset of the key-value-pairs
+    """
+    return {k[len(prefix):]: v for k, v in kwargs.items() if k.startswith(prefix)}