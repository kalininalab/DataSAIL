from pathlib import Path
import random
import time
import pickle
from typing import Any, Callable, Dict, Tuple, Optional

import numpy as np

from datasail.reader.read_genomes import read_genome_data
from datasail.reader.read_molecules import read_molecule_data
from datasail.reader.read_other import read_other_data
from datasail.reader.read_proteins import read_protein_data
from datasail.reader.utils import read_csv
from datasail.dataset import DataSet
from datasail.cluster.clustering import cluster
from datasail.solver.solve import run_solver
from datasail.report import report
<<<<<<< HEAD
from datasail.constants import G_TYPE, KW_ARGS, KW_CC, KW_CLUSTERS, KW_DATA, KW_DIST, KW_INTER, KW_LINKAGE, \
    KW_OVERFLOW, KW_SIM, KW_STRAT, KW_TYPE, KW_WEIGHTS, M_TYPE, MODE_E, MODE_F, O_TYPE, P_TYPE, KW_DATA, LOGGER, \
    KW_INTER, KW_TECHNIQUES, KW_EPSILON, KW_RUNS, KW_SPLITS, KW_NAMES, KW_MAX_SEC, KW_SOLVER, KW_LOGDIR, \
    NOT_ASSIGNED, KW_OUTDIR, DIM_2, SRC_CL, KW_DELTA, TEC_C1, TEC_C2, TEC_I1, TEC_I2


def datasail_main(**kwargs) -> Optional[tuple[dict, dict, dict]]:
=======
from datasail.settings import DIM_1, LOGGER, KW_INTER, KW_TECHNIQUES, KW_EPSILON, KW_RUNS, KW_SPLITS, KW_NAMES, \
    KW_MAX_SEC, KW_SOLVER, KW_LOGDIR, NOT_ASSIGNED, KW_OUTDIR, MODE_E, MODE_F, DIM_2, SRC_CL, KW_DELTA, \
    KW_E_CLUSTERS, KW_F_CLUSTERS, KW_CC, CDHIT, INSTALLED, FOLDSEEK, TMALIGN, CDHIT_EST, DIAMOND, MMSEQS, MASH, TEC_R, TEC_I1, TEC_C1, TEC_I2, TEC_C2, MODE_E, MODE_F, KW_LINKAGE, KW_OVERFLOW
from datasail.solver.overflow import check_dataset
from datasail.solver.solve import run_solver, random_inter_split


def list_cluster_algos():
    """
    List all available clustering algorithms.
    """

    print("Available clustering algorithms:", "\tECFP", sep="\n")
    for algo, name in [(CDHIT, "CD-HIT"), (CDHIT_EST, "CD-HIT-EST"), (DIAMOND, "DIAMOND"), (MMSEQS, "MMseqs, MMseqs2"),
                       (MASH, "MASH"), (FOLDSEEK, "FoldSeek"), (TMALIGN, "TMalign")]:
        if INSTALLED[algo]:
            print("\t", name, sep="")


def tech2oneD(tech: str) -> tuple[str, str]:
    if tech == TEC_I2:
        return TEC_I1 + MODE_E, TEC_I1 + MODE_F
    elif tech == TEC_C2:
        return TEC_C1 + MODE_E, TEC_C1 + MODE_F
    else:
        raise ValueError(f"Technique {tech} is not a two-dimensional technique.")


def datasail_main(**kwargs) -> Optional[Tuple[Dict, Dict, Dict]]:
>>>>>>> ff54b857
    """
    Main routine of DataSAIL. Here the parsed input is aggregated into structures and then split and saved.

    Args:
        **kwargs: Parsed commandline arguments to DataSAIL.
    """
    kwargs = remove_patch(**kwargs)
    if kwargs.get(KW_CC, False):
        list_cluster_algos()
        return None

    # seed the stuff
    random.seed(42)
    np.random.seed(42)

    start = time.time()
    LOGGER.info("Read data")

    # read e-entities and f-entities
    inter = read_inter(**kwargs)
    datasets = read_data(inter, **kwargs[KW_DATA])

    # if required, cluster the input otherwise define the cluster-maps to be None
    clusters = list(filter(lambda x: x[0].startswith(SRC_CL), kwargs[KW_TECHNIQUES]))
    clusterings = [len(clusters) != 0 and any(d + 1 in set(c[1:].split(".")) for c in clusters) for d in range(len(datasets))]

    for i, (clustering, dataset) in enumerate(zip(clusterings, datasets)):
        if clustering:
            LOGGER.info(f"Clustering data {i + 1}.")
            dataset = cluster(dataset, **kwargs)

    if inter is not None:
        LOGGER.debug("Rename interactions based on id_maps")
        new_inter = []
        for interaction in inter:
            build = []
            for dataset, entity in zip(datasets, interaction):
                if dataset.type is not None:
                    build.append(entity)
                else:
                    new_inter.append(dataset.id_map[entity])
            new_inter.append(build)
    else:
        new_inter = None
    
    e_dataset, pre_e_name_split_map, pre_e_cluster_split_map, e_split_ratios, e_split_names = check_dataset(
        e_dataset,
        kwargs[KW_SPLITS],
        kwargs[KW_NAMES],
        kwargs[KW_OVERFLOW],
        kwargs[KW_LINKAGE],
        (TEC_I1 + MODE_E) if any(x in kwargs[KW_TECHNIQUES] for x in [TEC_I1 + MODE_E, TEC_I2]) else None, 
        TEC_I2 in kwargs[KW_TECHNIQUES],
        (TEC_C1 + MODE_E) if any(x in kwargs[KW_TECHNIQUES] for x in [TEC_C1 + MODE_E, TEC_C2]) else None,
        TEC_C2 in kwargs[KW_TECHNIQUES],
    )
    f_dataset, pre_f_name_split_map, pre_f_cluster_split_map, f_split_ratios, f_split_names = check_dataset(
        f_dataset,
        kwargs[KW_SPLITS],
        kwargs[KW_NAMES],
        kwargs[KW_OVERFLOW],
        kwargs[KW_LINKAGE],
        (TEC_I1 + MODE_F) if any(x in kwargs[KW_TECHNIQUES] for x in [TEC_I1 + MODE_F, TEC_I2]) else None,
        TEC_I2 in kwargs[KW_TECHNIQUES],
        (TEC_C1 + MODE_F) if any(x in kwargs[KW_TECHNIQUES] for x in [TEC_C1 + MODE_F, TEC_C2]) else None,
        TEC_C2 in kwargs[KW_TECHNIQUES],
    )
    split_ratios = e_split_ratios | f_split_ratios
    split_names = e_split_names | f_split_names

    LOGGER.info("Split data")

    # split the data into dictionaries mapping interactions, e-entities, and f-entities into the splits
    inter_split_map = {}
    if TEC_R in kwargs[KW_TECHNIQUES]:
        inter_split_map[TEC_R] = random_inter_split(kwargs[KW_RUNS], inter, kwargs[KW_SPLITS], kwargs[KW_NAMES])
    
    e_name_split_map, f_name_split_map, e_cluster_split_map, f_cluster_split_map = run_solver(
        techniques=kwargs[KW_TECHNIQUES],
        e_dataset=e_dataset,
        f_dataset=f_dataset,
        delta=kwargs[KW_DELTA],
        epsilon=kwargs[KW_EPSILON],
        runs=kwargs[KW_RUNS],
        split_ratios=split_ratios,
        split_names=split_names,
        max_sec=kwargs[KW_MAX_SEC],
        solver=kwargs[KW_SOLVER],
        log_dir=kwargs[KW_LOGDIR],
    )
    # integrate pre_maps into the split maps
    for run in range(kwargs[KW_RUNS]):
        for map_, pre_map in [(e_name_split_map, pre_e_name_split_map),
                                (f_name_split_map, pre_f_name_split_map),
                                (e_cluster_split_map, pre_e_cluster_split_map),
                                (f_cluster_split_map, pre_f_cluster_split_map)]:    
            for technique in kwargs[KW_TECHNIQUES]:
                if technique == "R":
                    continue
                if technique[1] == DIM_1:
                    if technique not in pre_map:
                        continue
                    if technique not in map_:
                        map_[technique] = []
                    if run >= len(map_[technique]):
                        map_[technique].append({})
                    map_[technique][run].update(pre_map[technique])
                else:
                    for one_d_tech in tech2oneD(technique):
                        if one_d_tech not in pre_map:
                            continue
                        if technique not in map_:
                            map_[technique] = []
                        if run >= len(map_[technique]):
                            map_[technique].append({})
                        map_[technique][run].update(pre_map[one_d_tech])

    LOGGER.info("Store results")

    # infer interaction assignment from entity assignment if necessary and possible
    if new_inter is not None:
        for technique in kwargs[KW_TECHNIQUES]:
            if technique == TEC_R:
                continue
            inter_split_map[technique] = []
            for run in range(kwargs[KW_RUNS]):
                inter_split_map[technique].append({})
                for e, f in inter:
                    try:
                        if technique.endswith(DIM_2):
                            e_assi = e_name_split_map[technique][run].get(e_dataset.id_map.get(e, ""), NOT_ASSIGNED)
                            f_assi = f_name_split_map[technique][run].get(f_dataset.id_map.get(f, ""), NOT_ASSIGNED)
                            inter_split_map[technique][-1][(e, f)] = e_assi if e_assi == f_assi else NOT_ASSIGNED
                        elif technique in e_name_split_map:
                            inter_split_map[technique][-1][(e, f)] = e_name_split_map[technique][run].get(e_dataset.id_map.get(e, ""), NOT_ASSIGNED)
                        elif technique in f_name_split_map:
                            inter_split_map[technique][-1][(e, f)] = f_name_split_map[technique][run].get(f_dataset.id_map.get(f, ""), NOT_ASSIGNED)
                        else:
                            raise ValueError()
                    except:
                        pass

    LOGGER.info("ILP finished and results stored.")
    LOGGER.info(f"Total runtime: {time.time() - start:.5f}s")

    if kwargs[KW_OUTDIR] is not None:
        report(
            e_dataset=datasets,
            techniques=kwargs[KW_TECHNIQUES],
            e_name_split_map=e_name_split_map,
            f_name_split_map=f_name_split_map,
            e_cluster_split_map=e_cluster_split_map,
            f_cluster_split_map=f_cluster_split_map,
            inter_split_map=inter_split_map,
            runs=kwargs[KW_RUNS],
            output_dir=kwargs[KW_OUTDIR],
            split_names=kwargs[KW_NAMES],
        )
    else:
        full_e_name_split_map = fill_split_maps(e_dataset, e_name_split_map)
        full_f_name_split_map = fill_split_maps(f_dataset, f_name_split_map)
        return full_e_name_split_map, full_f_name_split_map, output_inter_split_map


def read_inter(**kwargs: Any) -> Optional[list[tuple]]:
    """
    Read the interactions from the input. The code will always read as many interactions 
    from each input line as there are entities in the dataset.

    Args:
        kwargs: The whole, parsed configuration given to DataSAIL
    """
    # TODO: Semantic checks of arguments
    num_entities = len(kwargs[KW_DATA]) if isinstance(kwargs[KW_DATA], list) else 1
    if kwargs.get(KW_INTER, None) is None:
        return None
    elif isinstance(kwargs[KW_INTER], Path):
        if kwargs[KW_INTER].is_file():
            if kwargs[KW_INTER].suffix[1:] == "tsv":
                return list(tuple(x) for x in read_csv(kwargs[KW_INTER], "\t", num_entities))
            elif kwargs[KW_INTER].suffix[1:] == "csv":
                return list(tuple(x) for x in read_csv(kwargs[KW_INTER], ",", num_entities))
            else:
                raise ValueError()
        else:
            raise ValueError()
    else:
        raise ValueError(f"Unknown type {type(kwargs[KW_INTER])} found for ")


def read_data(inter: Optional[list[tuple]], **kwargs) -> list[DataSet]:
    """
    Read data from the input arguments.

    Args:
        **kwargs: Arguments from commandline

    Returns:
        A list with all datasets storing the information on the input entities
    """
    return [
        read_data_type(data_kwargs[KW_TYPE])(
            data_kwargs[KW_DATA], data_kwargs[KW_WEIGHTS], data_kwargs[KW_STRAT], data_kwargs[KW_SIM], 
            data_kwargs[KW_DIST], inter, i, data_kwargs[KW_CLUSTERS], data_kwargs[KW_ARGS],
        ) for i, data_kwargs in enumerate(kwargs[KW_DATA])
    ]


def read_data_type(data_type: str) -> Callable:
    """
    Convert single-letter representation of the type of data to handle to the full name.

    Args:
        data_type: Single letter representation of the type of data

    Returns:
        full name of the type of data
    """
    if data_type == P_TYPE:
        return read_protein_data
    elif data_type == M_TYPE:
        return read_molecule_data
    elif data_type == G_TYPE:
        return read_genome_data
    elif data_type == O_TYPE:
        return read_other_data
    else:
        raise ValueError(f"Unknown type of data. Found {data_type}, expected one of {P_TYPE}, {M_TYPE}, {G_TYPE}, or {O_TYPE}.")


def fill_split_maps(dataset: DataSet, name_split_map: dict) -> dict:
    """
    Convert structure of name split map.

    Args:
        dataset: dataset to work on
        name_split_map: Mapping of names to splits

    Returns:
        Converted mapping
    """
    if dataset.type is not None:
        full_name_split_map = {}
        for technique, runs in name_split_map.items():
            full_name_split_map[technique] = []
            for r in range(len(runs)):
                full_name_split_map[technique].append({})
                for name, rep in dataset.id_map.items():
                    full_name_split_map[technique][-1][name] = name_split_map[technique][r][rep]
        return full_name_split_map
    else:
        return {}<|MERGE_RESOLUTION|>--- conflicted
+++ resolved
@@ -15,32 +15,10 @@
 from datasail.cluster.clustering import cluster
 from datasail.solver.solve import run_solver
 from datasail.report import report
-<<<<<<< HEAD
-from datasail.constants import G_TYPE, KW_ARGS, KW_CC, KW_CLUSTERS, KW_DATA, KW_DIST, KW_INTER, KW_LINKAGE, \
+from datasail.constants import DIM_1, G_TYPE, KW_ARGS, KW_CC, KW_CLUSTERS, KW_DATA, KW_DIST, KW_INTER, KW_LINKAGE, \
     KW_OVERFLOW, KW_SIM, KW_STRAT, KW_TYPE, KW_WEIGHTS, M_TYPE, MODE_E, MODE_F, O_TYPE, P_TYPE, KW_DATA, LOGGER, \
     KW_INTER, KW_TECHNIQUES, KW_EPSILON, KW_RUNS, KW_SPLITS, KW_NAMES, KW_MAX_SEC, KW_SOLVER, KW_LOGDIR, \
     NOT_ASSIGNED, KW_OUTDIR, DIM_2, SRC_CL, KW_DELTA, TEC_C1, TEC_C2, TEC_I1, TEC_I2
-
-
-def datasail_main(**kwargs) -> Optional[tuple[dict, dict, dict]]:
-=======
-from datasail.settings import DIM_1, LOGGER, KW_INTER, KW_TECHNIQUES, KW_EPSILON, KW_RUNS, KW_SPLITS, KW_NAMES, \
-    KW_MAX_SEC, KW_SOLVER, KW_LOGDIR, NOT_ASSIGNED, KW_OUTDIR, MODE_E, MODE_F, DIM_2, SRC_CL, KW_DELTA, \
-    KW_E_CLUSTERS, KW_F_CLUSTERS, KW_CC, CDHIT, INSTALLED, FOLDSEEK, TMALIGN, CDHIT_EST, DIAMOND, MMSEQS, MASH, TEC_R, TEC_I1, TEC_C1, TEC_I2, TEC_C2, MODE_E, MODE_F, KW_LINKAGE, KW_OVERFLOW
-from datasail.solver.overflow import check_dataset
-from datasail.solver.solve import run_solver, random_inter_split
-
-
-def list_cluster_algos():
-    """
-    List all available clustering algorithms.
-    """
-
-    print("Available clustering algorithms:", "\tECFP", sep="\n")
-    for algo, name in [(CDHIT, "CD-HIT"), (CDHIT_EST, "CD-HIT-EST"), (DIAMOND, "DIAMOND"), (MMSEQS, "MMseqs, MMseqs2"),
-                       (MASH, "MASH"), (FOLDSEEK, "FoldSeek"), (TMALIGN, "TMalign")]:
-        if INSTALLED[algo]:
-            print("\t", name, sep="")
 
 
 def tech2oneD(tech: str) -> tuple[str, str]:
@@ -52,8 +30,7 @@
         raise ValueError(f"Technique {tech} is not a two-dimensional technique.")
 
 
-def datasail_main(**kwargs) -> Optional[Tuple[Dict, Dict, Dict]]:
->>>>>>> ff54b857
+def datasail_main(**kwargs) -> Optional[tuple[dict, dict, dict]]:
     """
     Main routine of DataSAIL. Here the parsed input is aggregated into structures and then split and saved.
 
