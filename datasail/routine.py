import random
import time
<<<<<<< HEAD
from pathlib import Path
from typing import Any, Callable, Generator, Optional

from datasail.reader.read_genomes import read_genome_data
from datasail.reader.read_molecules import read_molecule_data
from datasail.reader.read_other import read_other_data
from datasail.reader.read_proteins import read_protein_data
from datasail.reader.utils import read_csv
from datasail.dataset import DataSet
from datasail.cluster.clustering import cluster
from datasail.solver.solve import run_solver
from datasail.report import report
from datasail.constants import G_TYPE, KW_ARGS, KW_CLUSTERS, KW_DATA, KW_DIST, KW_INTER, KW_SIM, KW_STRAT, KW_TYPE, KW_WEIGHTS, M_TYPE, O_TYPE, P_TYPE, \
    KW_DATA, LOGGER, KW_INTER, KW_TECHNIQUES, KW_EPSILON, KW_RUNS, KW_SPLITS, KW_NAMES, \
    KW_MAX_SEC, KW_MAX_SOL, KW_SOLVER, KW_LOGDIR, NOT_ASSIGNED, KW_OUTDIR, DIM_2, SRC_CL, KW_DELTA
=======
import pickle
from typing import Dict, Tuple, Optional

import numpy as np

from datasail.argparse_patch import remove_patch
from datasail.cluster.clustering import cluster
from datasail.reader.read import read_data
from datasail.reader.utils import DataSet
from datasail.report import report
from datasail.settings import LOGGER, KW_INTER, KW_TECHNIQUES, KW_EPSILON, KW_RUNS, KW_SPLITS, KW_NAMES, \
    KW_MAX_SEC, KW_SOLVER, KW_LOGDIR, NOT_ASSIGNED, KW_OUTDIR, MODE_E, MODE_F, DIM_2, SRC_CL, KW_DELTA, \
    KW_E_CLUSTERS, KW_F_CLUSTERS, KW_CC, CDHIT, INSTALLED, FOLDSEEK, TMALIGN, CDHIT_EST, DIAMOND, MMSEQS, MASH, TEC_R, TEC_I1, TEC_C1, TEC_I2, TEC_C2, MODE_E, MODE_F, KW_LINKAGE, KW_OVERFLOW
from datasail.solver.overflow import check_dataset
from datasail.solver.solve import run_solver, random_inter_split
>>>>>>> a7bd358e


def datasail_main(**kwargs) -> Optional[tuple[dict, dict, dict]]:
    """
    Main routine of DataSAIL. Here the parsed input is aggregated into structures and then split and saved.

    Args:
        **kwargs: Parsed commandline arguments to DataSAIL.
    """
<<<<<<< HEAD
=======
    kwargs = remove_patch(**kwargs)
    if kwargs.get(KW_CC, False):
        list_cluster_algos()
        return None

    # seed the stuff
    random.seed(42)
    np.random.seed(42)

>>>>>>> a7bd358e
    start = time.time()
    LOGGER.info("Read data")

    # read e-entities and f-entities
    inter = read_inter(**kwargs)
    datasets = read_data(inter, kwargs[KW_DATA])

    # if required, cluster the input otherwise define the cluster-maps to be None
    clusters = list(filter(lambda x: x[0].startswith(SRC_CL), kwargs[KW_TECHNIQUES]))
<<<<<<< HEAD
    clusterings = [len(clusters) != 0 and any(d + 1 in set(c[1:].split(".")) for c in clusters) for d in len(datasets)]

    for i, (clustering, dataset) in enumerate(zip(clusterings, datasets)):
        if clustering:
            LOGGER.info(f"Clustering data {i + 1}.")
            dataset = cluster(dataset, **kwargs)
=======
    cluster_e = len(clusters) != 0 and any(c[-1] in {DIM_2, MODE_E} for c in clusters)
    cluster_f = len(clusters) != 0 and any(c[-1] in {DIM_2, MODE_F} for c in clusters)

    if cluster_e:
        LOGGER.info("Cluster first set of entities.")
        e_dataset = cluster(e_dataset, **kwargs)
    if cluster_f:
        LOGGER.info("Cluster second set of entities.")
        f_dataset = cluster(f_dataset, **kwargs)
>>>>>>> a7bd358e

    if inter is not None:
        LOGGER.debug("Rename interactions based on id_maps")
        new_inter = []
        for interaction in inter:
            build = []
            for dataset, entity in zip(datasets, interaction):
                if dataset.type is not None:
                    build.append(entity)
                else:
                    new_inter.append(dataset.id_map[entity])
            new_inter.append(build)
    else:
        new_inter = None
    
    e_dataset, pre_e_name_split_map, pre_e_cluster_split_map, e_split_ratios, e_split_names = check_dataset(
        e_dataset,
        kwargs[KW_SPLITS],
        kwargs[KW_NAMES],
        kwargs[KW_OVERFLOW],
        kwargs[KW_LINKAGE],
        (TEC_I1 + MODE_E) if any(x in kwargs[KW_TECHNIQUES] for x in [TEC_I1 + MODE_E, TEC_I2]) else None, 
        TEC_I2 in kwargs[KW_TECHNIQUES],
        (TEC_C1 + MODE_E) if any(x in kwargs[KW_TECHNIQUES] for x in [TEC_C1 + MODE_E, TEC_C2]) else None,
        TEC_C2 in kwargs[KW_TECHNIQUES],
    )
    f_dataset, pre_f_name_split_map, pre_f_cluster_split_map, f_split_ratios, f_split_names = check_dataset(
        f_dataset,
        kwargs[KW_SPLITS],
        kwargs[KW_NAMES],
        kwargs[KW_OVERFLOW],
        kwargs[KW_LINKAGE],
        (TEC_I1 + MODE_F) if any(x in kwargs[KW_TECHNIQUES] for x in [TEC_I1 + MODE_F, TEC_I2]) else None,
        TEC_I2 in kwargs[KW_TECHNIQUES],
        (TEC_C1 + MODE_F) if any(x in kwargs[KW_TECHNIQUES] for x in [TEC_C1 + MODE_F, TEC_C2]) else None,
        TEC_C2 in kwargs[KW_TECHNIQUES],
    )
    split_ratios = e_split_ratios | f_split_ratios
    split_names = e_split_names | f_split_names

    LOGGER.info("Split data")

    # split the data into dictionaries mapping interactions, e-entities, and f-entities into the splits
<<<<<<< HEAD
    inter_split_map, dataset_name_split_maps = run_solver(
        techniques=kwargs[KW_TECHNIQUES],
        inter=new_inter,
=======
    inter_split_map = {}
    if TEC_R in kwargs[KW_TECHNIQUES]:
        inter_split_map[TEC_R] = random_inter_split(kwargs[KW_RUNS], inter, kwargs[KW_SPLITS], kwargs[KW_NAMES])
    
    e_name_split_map, f_name_split_map, e_cluster_split_map, f_cluster_split_map = run_solver(
        techniques=kwargs[KW_TECHNIQUES],
        e_dataset=e_dataset,
        f_dataset=f_dataset,
>>>>>>> a7bd358e
        delta=kwargs[KW_DELTA],
        epsilon=kwargs[KW_EPSILON],
        runs=kwargs[KW_RUNS],
        split_ratios=split_ratios,
        split_names=split_names,
        max_sec=kwargs[KW_MAX_SEC],
        solver=kwargs[KW_SOLVER],
        log_dir=kwargs[KW_LOGDIR],
        datasets=datasets,
    )
    # integrate pre_maps into the split maps
    for run in range(kwargs[KW_RUNS]):
        for technique in kwargs[KW_TECHNIQUES]:
            for map_, pre_map in [(e_name_split_map, pre_e_name_split_map),
                                  (f_name_split_map, pre_f_name_split_map),
                                  (e_cluster_split_map, pre_e_cluster_split_map),
                                  (f_cluster_split_map, pre_f_cluster_split_map)]:
                if technique not in pre_map:
                    continue
                if technique not in map_:
                    map_[technique] = []
                if run >= len(map_[technique]):
                    map_[technique].append({})
                map_[technique][run].update(pre_map[technique])

    LOGGER.info("Store results")

    # infer interaction assignment from entity assignment if necessary and possible
    if new_inter is not None:
        for technique in kwargs[KW_TECHNIQUES]:
            if technique == TEC_R:
                continue
            inter_split_map[technique] = []
            for run in range(kwargs[KW_RUNS]):
                inter_split_map[technique].append({})
                for e, f in inter:
                    if technique.endswith(DIM_2):
                        e_assi = e_name_split_map[technique][run].get(e_dataset.id_map.get(e, ""), NOT_ASSIGNED)
                        f_assi = f_name_split_map[technique][run].get(f_dataset.id_map.get(f, ""), NOT_ASSIGNED)
                        inter_split_map[technique][-1][(e, f)] = e_assi if e_assi == f_assi else NOT_ASSIGNED
                    elif technique in e_name_split_map:
                        inter_split_map[technique][-1][(e, f)] = e_name_split_map[technique][run].get(e_dataset.id_map.get(e, ""), NOT_ASSIGNED)
                    elif technique in f_name_split_map:
                        inter_split_map[technique][-1][(e, f)] = f_name_split_map[technique][run].get(f_dataset.id_map.get(f, ""), NOT_ASSIGNED)
                    else:
                        raise ValueError()

    LOGGER.info("ILP finished and results stored.")
    LOGGER.info(f"Total runtime: {time.time() - start:.5f}s")

    if kwargs[KW_OUTDIR] is not None:
        report(
            e_dataset=datasets,
            techniques=kwargs[KW_TECHNIQUES],
            e_name_split_map=e_name_split_map,
            f_name_split_map=f_name_split_map,
            e_cluster_split_map=e_cluster_split_map,
            f_cluster_split_map=f_cluster_split_map,
            inter_split_map=inter_split_map,
            runs=kwargs[KW_RUNS],
            output_dir=kwargs[KW_OUTDIR],
            split_names=kwargs[KW_NAMES],
        )
    else:
        full_e_name_split_map = fill_split_maps(e_dataset, e_name_split_map)
        full_f_name_split_map = fill_split_maps(f_dataset, f_name_split_map)
        return full_e_name_split_map, full_f_name_split_map, inter_split_map


def read_inter(**kwargs: Any) -> Optional[list[tuple]]:
    """
    Read the interactions from the input. The code will always read as many interactions 
    from each input line as there are entities in the dataset.

    Args:
        kwargs: The whole, parsed configuration given to DataSAIL
    """
    # TODO: Semantic checks of arguments
    num_entities = len(kwargs[KW_DATA]) if isinstance(kwargs[KW_DATA], list) else 1
    if kwargs.get(KW_INTER, None) is None:
        return None
    elif isinstance(kwargs[KW_INTER], Path):
        if kwargs[KW_INTER].is_file():
            if kwargs[KW_INTER].suffix[1:] == "tsv":
                return list(tuple(x) for x in read_csv(kwargs[KW_INTER], "\t", num_entities))
            elif kwargs[KW_INTER].suffix[1:] == "csv":
                return list(tuple(x) for x in read_csv(kwargs[KW_INTER], ",", num_entities))
            else:
                raise ValueError()
        else:
            raise ValueError()
    elif isinstance(kwargs[KW_INTER], (list, tuple, Generator)):
        return [x[:num_entities] for x in kwargs[KW_INTER]]
    elif isinstance(kwargs[KW_INTER], Callable):
        return [x[:num_entities] for x in kwargs[KW_INTER]()]
    else:
        raise ValueError(f"Unknown type {type(kwargs[KW_INTER])} found for ")


def read_data(inter: list[tuple], **kwargs) -> list[DataSet]:
    """
    Read data from the input arguments.

    Args:
        **kwargs: Arguments from commandline

    Returns:
        A list with all datasets storing the information on the input entities
    """
    return [
        read_data_type(data_kwargs[KW_TYPE])(
            data_kwargs[KW_DATA], data_kwargs[KW_WEIGHTS], data_kwargs[KW_STRAT], data_kwargs[KW_SIM], 
            data_kwargs[KW_DIST], inter, i, data_kwargs[KW_CLUSTERS], data_kwargs[KW_ARGS],
        ) for i, data_kwargs in enumerate(kwargs[KW_DATA])
    ]


def read_data_type(data_type: chr) -> Callable:
    """
    Convert single-letter representation of the type of data to handle to the full name.

    Args:
        data_type: Single letter representation of the type of data

    Returns:
        full name of the type of data
    """
    if data_type == P_TYPE:
        return read_protein_data
    elif data_type == M_TYPE:
        return read_molecule_data
    elif data_type == G_TYPE:
        return read_genome_data
    elif data_type == O_TYPE:
        return read_other_data
    else:
        raise ValueError(f"Unknown type of data. Found {data_type}, expected one of {P_TYPE}, {M_TYPE}, {G_TYPE}, or {O_TYPE}.")


def fill_split_maps(dataset: DataSet, name_split_map: dict) -> dict:
    """
    Convert structure of name split map.

    Args:
        dataset: dataset to work on
        name_split_map: Mapping of names to splits

    Returns:
        Converted mapping
    """
    if dataset.type is not None:
        full_name_split_map = {}
        for technique, runs in name_split_map.items():
            full_name_split_map[technique] = []
            for r in range(len(runs)):
                full_name_split_map[technique].append({})
                for name, rep in dataset.id_map.items():
                    full_name_split_map[technique][-1][name] = name_split_map[technique][r][rep]
        return full_name_split_map
    else:
        return {}<|MERGE_RESOLUTION|>--- conflicted
+++ resolved
@@ -1,8 +1,10 @@
+from pathlib import Path
 import random
 import time
-<<<<<<< HEAD
-from pathlib import Path
-from typing import Any, Callable, Generator, Optional
+import pickle
+from typing import Any, Callable, Dict, Tuple, Optional
+
+import numpy as np
 
 from datasail.reader.read_genomes import read_genome_data
 from datasail.reader.read_molecules import read_molecule_data
@@ -13,26 +15,10 @@
 from datasail.cluster.clustering import cluster
 from datasail.solver.solve import run_solver
 from datasail.report import report
-from datasail.constants import G_TYPE, KW_ARGS, KW_CLUSTERS, KW_DATA, KW_DIST, KW_INTER, KW_SIM, KW_STRAT, KW_TYPE, KW_WEIGHTS, M_TYPE, O_TYPE, P_TYPE, \
-    KW_DATA, LOGGER, KW_INTER, KW_TECHNIQUES, KW_EPSILON, KW_RUNS, KW_SPLITS, KW_NAMES, \
-    KW_MAX_SEC, KW_MAX_SOL, KW_SOLVER, KW_LOGDIR, NOT_ASSIGNED, KW_OUTDIR, DIM_2, SRC_CL, KW_DELTA
-=======
-import pickle
-from typing import Dict, Tuple, Optional
-
-import numpy as np
-
-from datasail.argparse_patch import remove_patch
-from datasail.cluster.clustering import cluster
-from datasail.reader.read import read_data
-from datasail.reader.utils import DataSet
-from datasail.report import report
-from datasail.settings import LOGGER, KW_INTER, KW_TECHNIQUES, KW_EPSILON, KW_RUNS, KW_SPLITS, KW_NAMES, \
-    KW_MAX_SEC, KW_SOLVER, KW_LOGDIR, NOT_ASSIGNED, KW_OUTDIR, MODE_E, MODE_F, DIM_2, SRC_CL, KW_DELTA, \
-    KW_E_CLUSTERS, KW_F_CLUSTERS, KW_CC, CDHIT, INSTALLED, FOLDSEEK, TMALIGN, CDHIT_EST, DIAMOND, MMSEQS, MASH, TEC_R, TEC_I1, TEC_C1, TEC_I2, TEC_C2, MODE_E, MODE_F, KW_LINKAGE, KW_OVERFLOW
-from datasail.solver.overflow import check_dataset
-from datasail.solver.solve import run_solver, random_inter_split
->>>>>>> a7bd358e
+from datasail.constants import G_TYPE, KW_ARGS, KW_CC, KW_CLUSTERS, KW_DATA, KW_DIST, KW_INTER, KW_LINKAGE, \
+    KW_OVERFLOW, KW_SIM, KW_STRAT, KW_TYPE, KW_WEIGHTS, M_TYPE, MODE_E, MODE_F, O_TYPE, P_TYPE, KW_DATA, LOGGER, \
+    KW_INTER, KW_TECHNIQUES, KW_EPSILON, KW_RUNS, KW_SPLITS, KW_NAMES, KW_MAX_SEC, KW_SOLVER, KW_LOGDIR, \
+    NOT_ASSIGNED, KW_OUTDIR, DIM_2, SRC_CL, KW_DELTA, TEC_C1, TEC_C2, TEC_I1, TEC_I2
 
 
 def datasail_main(**kwargs) -> Optional[tuple[dict, dict, dict]]:
@@ -42,8 +28,6 @@
     Args:
         **kwargs: Parsed commandline arguments to DataSAIL.
     """
-<<<<<<< HEAD
-=======
     kwargs = remove_patch(**kwargs)
     if kwargs.get(KW_CC, False):
         list_cluster_algos()
@@ -53,34 +37,21 @@
     random.seed(42)
     np.random.seed(42)
 
->>>>>>> a7bd358e
     start = time.time()
     LOGGER.info("Read data")
 
     # read e-entities and f-entities
     inter = read_inter(**kwargs)
-    datasets = read_data(inter, kwargs[KW_DATA])
+    datasets = read_data(inter, **kwargs[KW_DATA])
 
     # if required, cluster the input otherwise define the cluster-maps to be None
     clusters = list(filter(lambda x: x[0].startswith(SRC_CL), kwargs[KW_TECHNIQUES]))
-<<<<<<< HEAD
-    clusterings = [len(clusters) != 0 and any(d + 1 in set(c[1:].split(".")) for c in clusters) for d in len(datasets)]
+    clusterings = [len(clusters) != 0 and any(d + 1 in set(c[1:].split(".")) for c in clusters) for d in range(len(datasets))]
 
     for i, (clustering, dataset) in enumerate(zip(clusterings, datasets)):
         if clustering:
             LOGGER.info(f"Clustering data {i + 1}.")
             dataset = cluster(dataset, **kwargs)
-=======
-    cluster_e = len(clusters) != 0 and any(c[-1] in {DIM_2, MODE_E} for c in clusters)
-    cluster_f = len(clusters) != 0 and any(c[-1] in {DIM_2, MODE_F} for c in clusters)
-
-    if cluster_e:
-        LOGGER.info("Cluster first set of entities.")
-        e_dataset = cluster(e_dataset, **kwargs)
-    if cluster_f:
-        LOGGER.info("Cluster second set of entities.")
-        f_dataset = cluster(f_dataset, **kwargs)
->>>>>>> a7bd358e
 
     if inter is not None:
         LOGGER.debug("Rename interactions based on id_maps")
@@ -124,11 +95,6 @@
     LOGGER.info("Split data")
 
     # split the data into dictionaries mapping interactions, e-entities, and f-entities into the splits
-<<<<<<< HEAD
-    inter_split_map, dataset_name_split_maps = run_solver(
-        techniques=kwargs[KW_TECHNIQUES],
-        inter=new_inter,
-=======
     inter_split_map = {}
     if TEC_R in kwargs[KW_TECHNIQUES]:
         inter_split_map[TEC_R] = random_inter_split(kwargs[KW_RUNS], inter, kwargs[KW_SPLITS], kwargs[KW_NAMES])
@@ -137,7 +103,6 @@
         techniques=kwargs[KW_TECHNIQUES],
         e_dataset=e_dataset,
         f_dataset=f_dataset,
->>>>>>> a7bd358e
         delta=kwargs[KW_DELTA],
         epsilon=kwargs[KW_EPSILON],
         runs=kwargs[KW_RUNS],
@@ -146,7 +111,6 @@
         max_sec=kwargs[KW_MAX_SEC],
         solver=kwargs[KW_SOLVER],
         log_dir=kwargs[KW_LOGDIR],
-        datasets=datasets,
     )
     # integrate pre_maps into the split maps
     for run in range(kwargs[KW_RUNS]):
@@ -204,7 +168,7 @@
     else:
         full_e_name_split_map = fill_split_maps(e_dataset, e_name_split_map)
         full_f_name_split_map = fill_split_maps(f_dataset, f_name_split_map)
-        return full_e_name_split_map, full_f_name_split_map, inter_split_map
+        return full_e_name_split_map, full_f_name_split_map, output_inter_split_map
 
 
 def read_inter(**kwargs: Any) -> Optional[list[tuple]]:
@@ -229,15 +193,11 @@
                 raise ValueError()
         else:
             raise ValueError()
-    elif isinstance(kwargs[KW_INTER], (list, tuple, Generator)):
-        return [x[:num_entities] for x in kwargs[KW_INTER]]
-    elif isinstance(kwargs[KW_INTER], Callable):
-        return [x[:num_entities] for x in kwargs[KW_INTER]()]
     else:
         raise ValueError(f"Unknown type {type(kwargs[KW_INTER])} found for ")
 
 
-def read_data(inter: list[tuple], **kwargs) -> list[DataSet]:
+def read_data(inter: Optional[list[tuple]], **kwargs) -> list[DataSet]:
     """
     Read data from the input arguments.
 
@@ -255,7 +215,7 @@
     ]
 
 
-def read_data_type(data_type: chr) -> Callable:
+def read_data_type(data_type: str) -> Callable:
     """
     Convert single-letter representation of the type of data to handle to the full name.
 
