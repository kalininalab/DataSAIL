from pathlib import Path
<<<<<<< HEAD
from typing import Optional, Union
=======
>>>>>>> a7bd358e

import numpy as np
from cvxpy import SolverError

<<<<<<< HEAD
from datasail.cluster.clustering import reverse_clustering, cluster_interactions, reverse_interaction_clustering
from datasail.dataset import DataSet
from datasail.constants import LOGGER, MODE_F, TEC_R, TEC_I1, TEC_C1, TEC_I2, TEC_C2, MMSEQS, CDHIT, MMSEQS2, DictMap
=======
from datasail.cluster.clustering import reverse_clustering
from datasail.reader.utils import DataSet, DictMap
from datasail.settings import LOGGER, MODE_F, TEC_I1, TEC_C1, TEC_I2, TEC_C2, MMSEQS, CDHIT, MMSEQS2, MODE_E, MODE_F
>>>>>>> a7bd358e
from datasail.solver.id_1d import solve_i1
from datasail.solver.id_2d import solve_i2
from datasail.solver.cluster_1d import solve_c1
from datasail.solver.cluster_2d import solve_c2
from datasail.solver.utils import sample_categorical


def insert(dictionary: dict, key: str, value) -> None:
    """
    Append a value into a dictionary with the given key. If key is not in dictionary, create an empty list and append
    the value.

    Args:
        dictionary: Dict to insert in
        key: Key to insert at
        value: Value to insert
    """
    if key not in dictionary:
        dictionary[key] = []
    dictionary[key].append(value)


def random_inter_split(runs, inter, splits, split_names):
    return [sample_categorical(inter=inter, splits=splits, names=split_names) for _ in range(runs)]


def run_solver(
        techniques: list[str],
        e_dataset: DataSet,
        f_dataset: DataSet,
<<<<<<< HEAD
        inter: Optional[Union[np.ndarray, list[tuple]]],
        delta: float,
        epsilon: float,
        runs: int,
        splits: list[float],
        split_names: list[str],
=======
        delta: float,
        epsilon: float,
        runs: int,
        split_ratios: dict[str, list[float]],
        split_names: dict[str, list[str]],
>>>>>>> a7bd358e
        max_sec: int,
        solver: str,
        log_dir: Path,
<<<<<<< HEAD
) -> tuple[dict[str, list[dict[tuple, str]]], DictMap, DictMap, DictMap, DictMap]:
=======
) -> tuple[DictMap, DictMap, DictMap, DictMap]:
>>>>>>> a7bd358e
    """
    Run a solver based on the selected technique.

    Args:
        techniques: List of techniques to use to split the dataset
        e_dataset: First dataset
        f_dataset: Second dataset
        inter: Interactions of elements or clusters of the two datasets
        delta: Additive bound for stratification imbalance
        epsilon: Additive bound for exceeding the requested split size
        runs: Number of runs to perform
        split_ratios: List of split sizes
        split_names: List of names of the splits in the order of the splits argument
        max_sec: Maximal number of seconds to take when optimizing the problem (not for finding an initial solution)
        solver: Solving algorithm to use to solve the formulated program
        log_dir: path to folder to store log files in

    Returns:
        A list of interactions and their assignment to a split and two mappings from entities to splits, one for each
        dataset
    """
    output_e_entities, output_f_entities, output_e_clusters, output_f_clusters = {}, {}, {}, {}

    LOGGER.info("Define optimization problem")

    for run in range(runs):
        if run > 0:
            e_dataset.shuffle()
            f_dataset.shuffle()
        for technique in techniques:
            try:
                LOGGER.info(f"Splitting technique {technique} of run {run + 1} of {runs}")
                mode = technique[-1]
                dataset = f_dataset if mode == MODE_F else e_dataset
                log_file = None if log_dir is None else log_dir / f"{dataset.get_name()}_{technique}.log"
                
                if technique.startswith(TEC_I1) or \
                        (technique.startswith(TEC_C1) and isinstance(dataset.similarity, str) and
                         dataset.similarity.lower() in [CDHIT, MMSEQS, MMSEQS2]):
                    if technique.startswith(TEC_C1) and (isinstance(dataset.similarity, str) and
                                                         dataset.similarity.lower() in [CDHIT, MMSEQS, MMSEQS2]):
                        names = dataset.cluster_names
                        weights = [dataset.cluster_weights.get(x, 0) for x in dataset.cluster_names]
                        if dataset.stratification is None or len(dataset.classes) <= 1:
                            stratification = None
                        else:
                            stratification = np.stack([dataset.cluster_stratification.get(c, np.zeros(len(dataset.classes))) for c in dataset.cluster_names])
                    else:
                        names = dataset.names
                        weights = [dataset.weights.get(x, 0) for x in dataset.names]
                        if dataset.stratification is None or len(dataset.classes) <= 1:
                            stratification = None
                        else:
                            stratification = np.stack([dataset.stratification[n] for n in dataset.names])

                    solution = solve_i1(
                        entities=names,
                        weights=weights,
                        stratification=stratification,
                        delta=delta,
                        epsilon=epsilon,
                        splits=split_ratios[technique],
                        names=split_names[technique],
                        max_sec=max_sec,
                        solver=solver,
                        log_file=log_file,
                    )

                    if solution is not None:
                        if technique.startswith(TEC_C1) and \
                                isinstance(dataset.similarity, str) and \
                                dataset.similarity.lower() in [CDHIT, MMSEQS, MMSEQS2]:
                            if mode == MODE_F:
                                insert(output_f_clusters, technique, solution)
                                insert(output_f_entities, technique,
                                       reverse_clustering(solution, f_dataset.cluster_map))
                            else:
                                insert(output_e_clusters, technique, solution)
                                insert(output_e_entities, technique,
                                       reverse_clustering(solution, e_dataset.cluster_map))
                        else:
                            if mode == MODE_F:
                                insert(output_f_entities, technique, solution)
                            else:
                                insert(output_e_entities, technique, solution)
                elif technique.startswith(TEC_I2):
                    solution = solve_i2(
                        e_entities=e_dataset.names,
                        e_stratification=np.stack([
                            e_dataset.stratification.get(n, np.zeros(len(dataset.classes))) for n in e_dataset.names
                        ]) if e_dataset.stratification is not None and len(e_dataset.classes) > 1 else None,
                        e_weights=[e_dataset.weights.get(c, 0) for c in e_dataset.names],
                        e_splits=split_ratios[TEC_I1 + MODE_E],
                        e_names=split_names[TEC_I1 + MODE_E],
                        f_entities=f_dataset.names,
                        f_stratification=np.stack([
                            f_dataset.stratification.get(n, np.zeros(len(dataset.classes))) for n in f_dataset.names
                        ]) if f_dataset.stratification is not None and len(f_dataset.classes) > 1 else None,
                        f_weights=[f_dataset.weights.get(c, 0) for c in f_dataset.names],
                        f_splits=split_ratios[TEC_I1 + MODE_F],
                        f_names=split_names[TEC_I1 + MODE_F],
                        delta=delta,
                        epsilon=epsilon,
                        max_sec=max_sec,
                        solver=solver,
                        log_file=log_file,
                    )
                    if solution is not None:
                        insert(output_e_entities, technique, solution[0])
                        insert(output_f_entities, technique, solution[1])
                elif technique.startswith(TEC_C1):
                    cluster_split = solve_c1(
                        clusters=dataset.cluster_names,
                        weights=[dataset.cluster_weights.get(c, 0) for c in dataset.cluster_names],
                        s_matrix=np.stack([
                            dataset.cluster_stratification.get(c, np.zeros(len(dataset.classes)))
                            for c in dataset.cluster_names
                        ]) if dataset.cluster_stratification is not None and len(dataset.classes) > 1 else None,
                        similarities=dataset.cluster_similarity,
                        distances=dataset.cluster_distance,
                        delta=delta,
                        epsilon=epsilon,
                        splits=split_ratios[technique],
                        names=split_names[technique],
                        max_sec=max_sec,
                        solver=solver,
                        log_file=log_file,
                    )
                    if cluster_split is not None:
                        if mode == MODE_F:
                            insert(output_f_clusters, technique, cluster_split)
                            insert(output_f_entities, technique,
                                   reverse_clustering(cluster_split, f_dataset.cluster_map))
                        else:
                            insert(output_e_clusters, technique, cluster_split)
                            insert(output_e_entities, technique,
                                   reverse_clustering(cluster_split, e_dataset.cluster_map))
                elif technique.startswith(TEC_C2):
                    cluster_split = solve_c2(
                        e_clusters=e_dataset.cluster_names,
                        e_s_matrix=np.stack([
                            e_dataset.cluster_stratification.get(c, np.zeros(len(dataset.classes)))
                            for c in e_dataset.cluster_names
                        ]) if e_dataset.cluster_stratification is not None and len(e_dataset.classes) > 1 else None,
                        e_similarities=e_dataset.cluster_similarity,
                        e_distances=e_dataset.cluster_distance,
                        e_weights=np.array([e_dataset.cluster_weights.get(c, 1) for c in e_dataset.cluster_names]),
                        e_splits=split_ratios[TEC_C1 + MODE_E],
                        e_names=split_names[TEC_C1 + MODE_E],
                        f_clusters=f_dataset.cluster_names,
                        f_s_matrix=np.stack([
                            f_dataset.cluster_stratification.get(c, np.zeros(len(dataset.classes)))
                            for c in f_dataset.cluster_names
                        ]) if f_dataset.cluster_stratification is not None and len(f_dataset.classes) > 1 else None,
                        f_similarities=f_dataset.cluster_similarity,
                        f_distances=f_dataset.cluster_distance,
                        f_weights=np.array([f_dataset.cluster_weights.get(c, 1) for c in f_dataset.cluster_names]),
                        f_splits=split_ratios[TEC_C1 + MODE_F],
                        f_names=split_names[TEC_C1 + MODE_F],
                        delta=delta,
                        epsilon=epsilon,
                        max_sec=max_sec,
                        solver=solver,
                        log_file=log_file,
                    )

                    if cluster_split is not None:
                        insert(output_e_clusters, technique, cluster_split[0])
                        insert(output_f_clusters, technique, cluster_split[1])
                        insert(output_e_entities, technique,
                               reverse_clustering(cluster_split[0], e_dataset.cluster_map))
                        insert(output_f_entities, technique,
                               reverse_clustering(cluster_split[1], f_dataset.cluster_map))
            except SolverError:
                LOGGER.error(f"Splitting failed for {technique}, try to increase the timelimit or the epsilon value.")

    return output_e_entities, output_f_entities, output_e_clusters, output_f_clusters<|MERGE_RESOLUTION|>--- conflicted
+++ resolved
@@ -1,21 +1,12 @@
 from pathlib import Path
-<<<<<<< HEAD
 from typing import Optional, Union
-=======
->>>>>>> a7bd358e
 
 import numpy as np
 from cvxpy import SolverError
 
-<<<<<<< HEAD
 from datasail.cluster.clustering import reverse_clustering, cluster_interactions, reverse_interaction_clustering
 from datasail.dataset import DataSet
 from datasail.constants import LOGGER, MODE_F, TEC_R, TEC_I1, TEC_C1, TEC_I2, TEC_C2, MMSEQS, CDHIT, MMSEQS2, DictMap
-=======
-from datasail.cluster.clustering import reverse_clustering
-from datasail.reader.utils import DataSet, DictMap
-from datasail.settings import LOGGER, MODE_F, TEC_I1, TEC_C1, TEC_I2, TEC_C2, MMSEQS, CDHIT, MMSEQS2, MODE_E, MODE_F
->>>>>>> a7bd358e
 from datasail.solver.id_1d import solve_i1
 from datasail.solver.id_2d import solve_i2
 from datasail.solver.cluster_1d import solve_c1
@@ -46,28 +37,15 @@
         techniques: list[str],
         e_dataset: DataSet,
         f_dataset: DataSet,
-<<<<<<< HEAD
-        inter: Optional[Union[np.ndarray, list[tuple]]],
-        delta: float,
-        epsilon: float,
-        runs: int,
-        splits: list[float],
-        split_names: list[str],
-=======
         delta: float,
         epsilon: float,
         runs: int,
         split_ratios: dict[str, list[float]],
         split_names: dict[str, list[str]],
->>>>>>> a7bd358e
         max_sec: int,
         solver: str,
         log_dir: Path,
-<<<<<<< HEAD
-) -> tuple[dict[str, list[dict[tuple, str]]], DictMap, DictMap, DictMap, DictMap]:
-=======
 ) -> tuple[DictMap, DictMap, DictMap, DictMap]:
->>>>>>> a7bd358e
     """
     Run a solver based on the selected technique.
 
