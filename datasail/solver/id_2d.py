--- conflicted
+++ resolved
@@ -1,9 +1,5 @@
-<<<<<<< HEAD
-=======
 from typing import Optional
->>>>>>> a7bd358e
 from pathlib import Path
-from typing import Optional
 
 import cvxpy
 import numpy as np
@@ -16,16 +12,6 @@
         e_entities: list[str],
         e_stratification: Optional[np.ndarray],
         e_weights: np.ndarray,
-<<<<<<< HEAD
-        f_entities: list[str],
-        f_stratification: Optional[np.ndarray],
-        f_weights: np.ndarray,
-        inter: set[tuple],
-        delta: float,
-        epsilon: float,
-        splits: list[float],
-        names: list[str],
-=======
         e_splits: list[float],
         e_names: list[str],
         f_entities: list[str],
@@ -35,15 +21,10 @@
         f_names: list[str],
         delta: float,
         epsilon: float,
->>>>>>> a7bd358e
         max_sec: int,
         solver: str,
         log_file: Path,
-<<<<<<< HEAD
-) -> Optional[tuple[dict[tuple, str], dict[object, str], dict[object, str]]]:
-=======
 ) -> Optional[tuple[dict[object, str], dict[object, str]]]:
->>>>>>> a7bd358e
     """
     Solve identity-based double-cold splitting using disciplined quasi-convex programming and binary quadratic
     programming.
