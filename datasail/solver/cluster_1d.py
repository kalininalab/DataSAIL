<<<<<<< HEAD
=======
from typing import Optional, Union
>>>>>>> a7bd358e
from pathlib import Path
from typing import Union, Optional

import cvxpy
import numpy as np

from datasail.solver.utils import solve, compute_limits, stratification_constraints


def solve_c1(
        clusters: list[Union[str, int]],
        weights: list[float],
        s_matrix: Optional[np.ndarray],
        similarities: Optional[np.ndarray],
        distances: Optional[np.ndarray],
        delta: float,
        epsilon: float,
        splits: list[float],
        names: list[str],
        max_sec: int,
        solver: str,
        log_file: Path,
) -> Optional[dict[str, str]]:
    """
    Solve cluster-based cold splitting using disciplined quasi-convex programming and binary quadratic programming.

    Args:
        clusters: List of cluster names to split
        weights: Weights of the clusters in the order of their names in e_clusters
        s_matrix: Stratification for the clusters
        similarities: Pairwise similarity matrix of clusters in the order of their names
        distances: Pairwise distance matrix of clusters in the order of their names.
        delta: Additive bound for stratification imbalance
        epsilon: Additive bound for exceeding the requested split size
        splits: List of split sizes
        names: List of names of the splits in the order of the splits argument
        max_sec: Maximal number of seconds to take when optimizing the problem (not for finding an initial solution)
        solver: Solving algorithm to use to solve the formulated program
        log_file: File to store the detailed log from the solver to

    Returns:
        Mapping from clusters to splits optimizing the objective function
    """
    min_lim = compute_limits(epsilon, sum(weights), splits)

    x = cvxpy.Variable((len(splits), len(clusters)), boolean=True)  # 19

    constraints = [cvxpy.sum(x, axis=0) == np.ones((len(clusters)))]  # 16

    for s, lim in enumerate(min_lim):
        constraints.append(lim <= cvxpy.sum(cvxpy.multiply(x[s], weights)))  # 17

    if s_matrix is not None:
        constraints.append(stratification_constraints(s_matrix, splits, delta, x))

    intra_weights = similarities if similarities is not None else np.max(distances) - distances

    # Because of different weights tmp != len(clusters) * (len(clusters) - 1) / 2
    tmp = [[weights[e1] * weights[e2] * intra_weights[e1, e2] * cvxpy.max(
        cvxpy.vstack([x[s, e1] - x[s, e2] for s in range(len(splits))])
    ) for e2 in range(e1 + 1, len(clusters))] for e1 in range(len(clusters))]  # 15

    loss = cvxpy.sum([t for tmp_list in tmp for t in tmp_list])
    problem = solve(loss, constraints, max_sec, solver, log_file)

    return None if problem is None else {
        e: names[s] for s in range(len(splits)) for i, e in enumerate(clusters) if x[s, i].value > 0.1
    }<|MERGE_RESOLUTION|>--- conflicted
+++ resolved
@@ -1,7 +1,4 @@
-<<<<<<< HEAD
-=======
 from typing import Optional, Union
->>>>>>> a7bd358e
 from pathlib import Path
 from typing import Union, Optional
 
