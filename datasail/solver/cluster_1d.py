from typing import List, Union, Optional, Dict
from pathlib import Path

import cvxpy
import numpy as np

from datasail.solver.utils import solve, cluster_y_constraints, compute_limits, stratification_constraints


def solve_c1(
        clusters: List[Union[str, int]],
        weights: List[float],
        s_matrix: Optional[np.ndarray],
        similarities: Optional[np.ndarray],
        distances: Optional[np.ndarray],
        delta: float,
        epsilon: float,
        splits: List[float],
        names: List[str],
        max_sec: int,
        max_sol: int,
        solver: str,
        log_file: Path,
) -> Optional[Dict[str, str]]:
    """
    Solve cluster-based cold splitting using disciplined quasi-convex programming and binary quadratic programming.

    Args:
        clusters: List of cluster names to split
        weights: Weights of the clusters in the order of their names in e_clusters
        s_matrix: Stratification for the clusters
        similarities: Pairwise similarity matrix of clusters in the order of their names
        distances: Pairwise distance matrix of clusters in the order of their names.
        delta: Additive bound for stratification imbalance
        epsilon: Additive bound for exceeding the requested split size
        splits: List of split sizes
        names: List of names of the splits in the order of the splits argument
        max_sec: Maximal number of seconds to take when optimizing the problem (not for finding an initial solution)
        max_sol: Maximal number of solution to consider
        solver: Solving algorithm to use to solve the formulated program
        log_file: File to store the detailed log from the solver to

    Returns:
        Mapping from clusters to splits optimizing the objective function
    """
    min_lim = compute_limits(epsilon, sum(weights), splits)

    x = cvxpy.Variable((len(splits), len(clusters)), boolean=True)  # 19
    y = [[cvxpy.Variable(1, boolean=True) for _ in range(e)] for e in range(len(clusters))]  # 20
    
    constraints = [cvxpy.sum(x, axis=0) == np.ones((len(clusters)))]  # 16

    for s, split in enumerate(splits):
        constraints.append(min_lim[s] <= cvxpy.sum(cvxpy.multiply(x[s], weights)))  # 17

<<<<<<< HEAD
    if s_matrix is not None:
        constraints.append(stratification_constraints(s_matrix, splits, delta, x))

    constraints += cluster_y_constraints(False, clusters, y, x, splits)
=======
    constraints += cluster_y_constraints(clusters, y, x, splits)  # 18
>>>>>>> 1e2d4b63

    intra_weights = similarities if similarities is not None else distances
    tmp = [[intra_weights[e1, e2] * y[e1][e2] for e2 in range(e1)] for e1 in range(len(clusters))]  # 15
    loss = cvxpy.sum([t for tmp_list in tmp for t in tmp_list])
    if distances is not None:
        loss = -loss
    problem = solve(1, constraints, max_sec, solver, log_file)

    return None if problem is None else {
        e: names[s] for s in range(len(splits)) for i, e in enumerate(clusters) if x[s, i].value > 0.1
    }
<|MERGE_RESOLUTION|>--- conflicted
+++ resolved
@@ -53,21 +53,17 @@
     for s, split in enumerate(splits):
         constraints.append(min_lim[s] <= cvxpy.sum(cvxpy.multiply(x[s], weights)))  # 17
 
-<<<<<<< HEAD
     if s_matrix is not None:
         constraints.append(stratification_constraints(s_matrix, splits, delta, x))
 
-    constraints += cluster_y_constraints(False, clusters, y, x, splits)
-=======
-    constraints += cluster_y_constraints(clusters, y, x, splits)  # 18
->>>>>>> 1e2d4b63
+    constraints += cluster_y_constraints(False, clusters, y, x, splits)  # 18
 
     intra_weights = similarities if similarities is not None else distances
     tmp = [[intra_weights[e1, e2] * y[e1][e2] for e2 in range(e1)] for e1 in range(len(clusters))]  # 15
     loss = cvxpy.sum([t for tmp_list in tmp for t in tmp_list])
     if distances is not None:
         loss = -loss
-    problem = solve(1, constraints, max_sec, solver, log_file)
+    problem = solve(loss, constraints, max_sec, solver, log_file)
 
     return None if problem is None else {
         e: names[s] for s in range(len(splits)) for i, e in enumerate(clusters) if x[s, i].value > 0.1
