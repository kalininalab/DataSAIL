--- conflicted
+++ resolved
@@ -132,11 +132,7 @@
         type=str,
         choices=[SOLVER_GLPK, SOLVER_SCIP, SOLVER_CPLEX, SOLVER_GUROBI, SOLVER_MOSEK, SOLVER_XPRESS],
         dest=KW_SOLVER,
-<<<<<<< HEAD
-        help="Solver to use to solve the BLP. The free options is SCIP. CPLEX, GUROBI, MOSEK, and XPRESS are "
-=======
         help="Solver to use to solve the BLP. Free options are GLPK_MI and SCIP. CPLEX, GUROBI, MOSEK, and XPRESS are "
->>>>>>> 8a42bb30
              "also supported, but commercial and need to be installed separately. Check the docu for more information."
     )
     split.add_argument(
