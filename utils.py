--- conflicted
+++ resolved
@@ -2,6 +2,8 @@
 import os
 import subprocess
 import string
+
+from Bio import SeqIO
 
 def randomString(stringLength=10):
     """Generate a random string of fixed length """
@@ -89,7 +91,7 @@
     all_seq_file = f'{output_path}_all_seqs.fasta'
     return cluster_file, rep_seq_file, all_seq_file
 
-<<<<<<< HEAD
+
 def getCovSI(full_length, target_seq, template_seq):
     target_length = len(target_seq.replace("-", ""))
     template_length = float((target_length - template_seq.count("-")))
@@ -144,7 +146,6 @@
             ('I', 'A'): -1, ('P', 'I'): -3, ('R', 'R'): 5, ('X', 'M'): -1, ('L', 'I'): 2, ('X', 'I'): -1, ('Z', 'B'): 1, ('X', 'E'): -1,
             ('Z', 'N'): 0, ('X', 'A'): 0, ('B', 'R'): -1, ('B', 'N'): 3, ('F', 'D'): -3, ('X', 'Y'): -1, ('Z', 'R'): 0, ('F', 'H'): -1,
             ('B', 'F'): -3, ('F', 'L'): 0, ('X', 'Q'): -1, ('B', 'B'): 4}
-=======
 
 def check_input_file(env):
     ids = []
@@ -170,4 +171,3 @@
         SeqIO.write(record, alt_path, "fasta")
 
     return dups
->>>>>>> f094fcb7
